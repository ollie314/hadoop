--- conflicted
+++ resolved
@@ -281,11 +281,7 @@
     ReportBadBlocksRequestProto.Builder builder = ReportBadBlocksRequestProto
         .newBuilder();
     for (int i = 0; i < blocks.length; i++) {
-<<<<<<< HEAD
-      builder.addBlocks(i, PBHelper.convertLocatedBlock(blocks[i]));
-=======
-      builder.addBlocks(i, PBHelperClient.convert(blocks[i]));
->>>>>>> dfd807af
+      builder.addBlocks(i, PBHelperClient.convertLocatedBlock(blocks[i]));
     }
     ReportBadBlocksRequestProto req = builder.build();
     try {
