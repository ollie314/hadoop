/**
 * Licensed to the Apache Software Foundation (ASF) under one
 * or more contributor license agreements.  See the NOTICE file
 * distributed with this work for additional information
 * regarding copyright ownership.  The ASF licenses this file
 * to you under the Apache License, Version 2.0 (the
 * "License"); you may not use this file except in compliance
 * with the License.  You may obtain a copy of the License at
 *
 *     http://www.apache.org/licenses/LICENSE-2.0
 *
 * Unless required by applicable law or agreed to in writing, software
 * distributed under the License is distributed on an "AS IS" BASIS,
 * WITHOUT WARRANTIES OR CONDITIONS OF ANY KIND, either express or implied.
 * See the License for the specific language governing permissions and
 * limitations under the License.
 */
package org.apache.hadoop.hdfs.server.namenode;

import static org.apache.hadoop.hdfs.server.common.HdfsServerConstants.CRYPTO_XATTR_ENCRYPTION_ZONE;
import static org.apache.hadoop.hdfs.server.common.HdfsServerConstants.CRYPTO_XATTR_FILE_ENCRYPTION_INFO;
import static org.apache.hadoop.util.Time.now;

import java.io.Closeable;
import java.io.FileNotFoundException;
import java.io.IOException;
import java.util.ArrayList;
import java.util.Arrays;
import java.util.EnumSet;
import java.util.HashMap;
import java.util.List;
import java.util.ListIterator;
import java.util.Map;
import java.util.concurrent.locks.ReentrantReadWriteLock;

import com.google.protobuf.InvalidProtocolBufferException;
import org.apache.hadoop.HadoopIllegalArgumentException;
import org.apache.hadoop.classification.InterfaceAudience;
import org.apache.hadoop.conf.Configuration;
import org.apache.hadoop.fs.ContentSummary;
import org.apache.hadoop.fs.FileAlreadyExistsException;
import org.apache.hadoop.fs.FileEncryptionInfo;
import org.apache.hadoop.fs.Options;
import org.apache.hadoop.fs.Options.Rename;
import org.apache.hadoop.fs.ParentNotDirectoryException;
import org.apache.hadoop.fs.Path;
import org.apache.hadoop.fs.PathIsNotDirectoryException;
import org.apache.hadoop.fs.UnresolvedLinkException;
import org.apache.hadoop.fs.XAttr;
import org.apache.hadoop.fs.XAttrSetFlag;
import org.apache.hadoop.fs.permission.AclEntry;
import org.apache.hadoop.fs.permission.AclStatus;
import org.apache.hadoop.fs.permission.FsPermission;
import org.apache.hadoop.fs.permission.PermissionStatus;
import org.apache.hadoop.hdfs.DFSConfigKeys;
import org.apache.hadoop.hdfs.DFSUtil;
import org.apache.hadoop.hdfs.DistributedFileSystem;
import org.apache.hadoop.hdfs.XAttrHelper;
import org.apache.hadoop.hdfs.protocol.AclException;
import org.apache.hadoop.hdfs.protocol.Block;
import org.apache.hadoop.hdfs.protocol.ClientProtocol;
import org.apache.hadoop.hdfs.protocol.DirectoryListing;
import org.apache.hadoop.hdfs.protocol.EncryptionZone;
import org.apache.hadoop.hdfs.protocol.FSLimitException.MaxDirectoryItemsExceededException;
import org.apache.hadoop.hdfs.protocol.FSLimitException.PathComponentTooLongException;
import org.apache.hadoop.hdfs.protocol.FsAclPermission;
import org.apache.hadoop.hdfs.protocol.HdfsConstants;
import org.apache.hadoop.hdfs.protocol.HdfsFileStatus;
import org.apache.hadoop.hdfs.protocol.HdfsLocatedFileStatus;
import org.apache.hadoop.hdfs.protocol.LocatedBlock;
import org.apache.hadoop.hdfs.protocol.LocatedBlocks;
import org.apache.hadoop.hdfs.protocol.QuotaExceededException;
import org.apache.hadoop.hdfs.protocol.SnapshotAccessControlException;
import org.apache.hadoop.hdfs.protocol.SnapshotException;
import org.apache.hadoop.hdfs.protocol.proto.HdfsProtos;
import org.apache.hadoop.hdfs.protocolPB.PBHelper;
import org.apache.hadoop.hdfs.server.blockmanagement.BlockInfo;
import org.apache.hadoop.hdfs.server.blockmanagement.BlockInfoUnderConstruction;
import org.apache.hadoop.hdfs.server.blockmanagement.BlockManager;
import org.apache.hadoop.hdfs.server.blockmanagement.DatanodeStorageInfo;
import org.apache.hadoop.hdfs.server.common.HdfsServerConstants.BlockUCState;
import org.apache.hadoop.hdfs.server.namenode.INode.BlocksMapUpdateInfo;
import org.apache.hadoop.hdfs.server.namenode.INodeReference.WithCount;
import org.apache.hadoop.hdfs.server.namenode.snapshot.INodeDirectorySnapshottable;
import org.apache.hadoop.hdfs.server.namenode.snapshot.Snapshot;
import org.apache.hadoop.hdfs.server.namenode.snapshot.Snapshot.Root;
import org.apache.hadoop.hdfs.util.ByteArray;
import org.apache.hadoop.hdfs.util.ChunkedArrayList;
import org.apache.hadoop.hdfs.util.ReadOnlyList;

import com.google.common.annotations.VisibleForTesting;
import com.google.common.base.Preconditions;
import com.google.common.collect.Lists;

/**
 * Both FSDirectory and FSNamesystem manage the state of the namespace.
 * FSDirectory is a pure in-memory data structure, all of whose operations
 * happen entirely in memory. In contrast, FSNamesystem persists the operations
 * to the disk.
 * @see org.apache.hadoop.hdfs.server.namenode.FSNamesystem
 **/
@InterfaceAudience.Private
public class FSDirectory implements Closeable {
  private static INodeDirectorySnapshottable createRoot(FSNamesystem namesystem) {
    final INodeDirectory r = new INodeDirectory(
        INodeId.ROOT_INODE_ID,
        INodeDirectory.ROOT_NAME,
        namesystem.createFsOwnerPermissions(new FsPermission((short) 0755)),
        0L);
    r.addDirectoryWithQuotaFeature(
        DirectoryWithQuotaFeature.DEFAULT_NAMESPACE_QUOTA,
        DirectoryWithQuotaFeature.DEFAULT_DISKSPACE_QUOTA);
    final INodeDirectorySnapshottable s = new INodeDirectorySnapshottable(r);
    s.setSnapshotQuota(0);
    return s;
  }

  @VisibleForTesting
  static boolean CHECK_RESERVED_FILE_NAMES = true;
  public final static String DOT_RESERVED_STRING = ".reserved";
  public final static String DOT_RESERVED_PATH_PREFIX = Path.SEPARATOR
      + DOT_RESERVED_STRING;
  public final static byte[] DOT_RESERVED = 
      DFSUtil.string2Bytes(DOT_RESERVED_STRING);
  public final static String DOT_INODES_STRING = ".inodes";
  public final static byte[] DOT_INODES = 
      DFSUtil.string2Bytes(DOT_INODES_STRING);
  private final XAttr KEYID_XATTR =
      XAttrHelper.buildXAttr(CRYPTO_XATTR_ENCRYPTION_ZONE, null);

  INodeDirectory rootDir;
  private final FSNamesystem namesystem;
  private volatile boolean skipQuotaCheck = false; //skip while consuming edits
  private final int maxComponentLength;
  private final int maxDirItems;
  private final int lsLimit;  // max list limit
  private final int contentCountLimit; // max content summary counts per run
  private final INodeMap inodeMap; // Synchronized by dirLock
  private long yieldCount = 0; // keep track of lock yield count.
  private final int inodeXAttrsLimit; //inode xattrs max limit

  /*
   * EncryptionZoneInt is the internal representation of an encryption
   * zone. The external representation of an EZ is embodied in an
   * EncryptionZone and contains the EZ's pathname.
   */
  private class EncryptionZoneInt {
    private final String keyId;
    private final long inodeId;

    EncryptionZoneInt(String keyId, long inodeId) {
      this.keyId = keyId;
      this.inodeId = inodeId;
    }

    String getKeyId() {
      return keyId;
    }

    long getINodeId() {
      return inodeId;
    }

    String getFullPathName() {
      return getInode(inodeId).getFullPathName();
    }
  }

  private final Map<Long, EncryptionZoneInt> encryptionZones;

  // lock to protect the directory and BlockMap
  private final ReentrantReadWriteLock dirLock;

  // utility methods to acquire and release read lock and write lock
  void readLock() {
    this.dirLock.readLock().lock();
  }

  void readUnlock() {
    this.dirLock.readLock().unlock();
  }

  void writeLock() {
    this.dirLock.writeLock().lock();
  }

  void writeUnlock() {
    this.dirLock.writeLock().unlock();
  }

  boolean hasWriteLock() {
    return this.dirLock.isWriteLockedByCurrentThread();
  }

  boolean hasReadLock() {
    return this.dirLock.getReadHoldCount() > 0;
  }

  public int getReadHoldCount() {
    return this.dirLock.getReadHoldCount();
  }

  public int getWriteHoldCount() {
    return this.dirLock.getWriteHoldCount();
  }

  /**
   * Caches frequently used file names used in {@link INode} to reuse 
   * byte[] objects and reduce heap usage.
   */
  private final NameCache<ByteArray> nameCache;

  FSDirectory(FSNamesystem ns, Configuration conf) {
    this.dirLock = new ReentrantReadWriteLock(true); // fair
    rootDir = createRoot(ns);
    inodeMap = INodeMap.newInstance(rootDir);
    int configuredLimit = conf.getInt(
        DFSConfigKeys.DFS_LIST_LIMIT, DFSConfigKeys.DFS_LIST_LIMIT_DEFAULT);
    this.lsLimit = configuredLimit>0 ?
        configuredLimit : DFSConfigKeys.DFS_LIST_LIMIT_DEFAULT;
    this.contentCountLimit = conf.getInt(
        DFSConfigKeys.DFS_CONTENT_SUMMARY_LIMIT_KEY,
        DFSConfigKeys.DFS_CONTENT_SUMMARY_LIMIT_DEFAULT);
    
    // filesystem limits
    this.maxComponentLength = conf.getInt(
        DFSConfigKeys.DFS_NAMENODE_MAX_COMPONENT_LENGTH_KEY,
        DFSConfigKeys.DFS_NAMENODE_MAX_COMPONENT_LENGTH_DEFAULT);
    this.maxDirItems = conf.getInt(
        DFSConfigKeys.DFS_NAMENODE_MAX_DIRECTORY_ITEMS_KEY,
        DFSConfigKeys.DFS_NAMENODE_MAX_DIRECTORY_ITEMS_DEFAULT);
    this.inodeXAttrsLimit = conf.getInt(
        DFSConfigKeys.DFS_NAMENODE_MAX_XATTRS_PER_INODE_KEY,
        DFSConfigKeys.DFS_NAMENODE_MAX_XATTRS_PER_INODE_DEFAULT);

    Preconditions.checkArgument(this.inodeXAttrsLimit >= 0,
        "Cannot set a negative limit on the number of xattrs per inode (%s).",
        DFSConfigKeys.DFS_NAMENODE_MAX_XATTRS_PER_INODE_KEY);
    // We need a maximum maximum because by default, PB limits message sizes
    // to 64MB. This means we can only store approximately 6.7 million entries
    // per directory, but let's use 6.4 million for some safety.
    final int MAX_DIR_ITEMS = 64 * 100 * 1000;
    Preconditions.checkArgument(
        maxDirItems > 0 && maxDirItems <= MAX_DIR_ITEMS, "Cannot set "
            + DFSConfigKeys.DFS_NAMENODE_MAX_DIRECTORY_ITEMS_KEY
            + " to a value less than 0 or greater than " + MAX_DIR_ITEMS);

    int threshold = conf.getInt(
        DFSConfigKeys.DFS_NAMENODE_NAME_CACHE_THRESHOLD_KEY,
        DFSConfigKeys.DFS_NAMENODE_NAME_CACHE_THRESHOLD_DEFAULT);
    NameNode.LOG.info("Caching file names occuring more than " + threshold
        + " times");
    nameCache = new NameCache<ByteArray>(threshold);
    namesystem = ns;
    encryptionZones = new HashMap<Long, EncryptionZoneInt>();
  }
    
  private FSNamesystem getFSNamesystem() {
    return namesystem;
  }

  private BlockManager getBlockManager() {
    return getFSNamesystem().getBlockManager();
  }

  /** @return the root directory inode. */
  public INodeDirectory getRoot() {
    return rootDir;
  }

  /**
   * Shutdown the filestore
   */
  @Override
  public void close() throws IOException {}

  void markNameCacheInitialized() {
    writeLock();
    try {
      nameCache.initialized();
    } finally {
      writeUnlock();
    }
  }

  /** Enable quota verification */
  void enableQuotaChecks() {
    skipQuotaCheck = false;
  }

  /** Disable quota verification */
  void disableQuotaChecks() {
    skipQuotaCheck = true;
  }

  /**
   * Add the given filename to the fs.
   * @throws FileAlreadyExistsException
   * @throws QuotaExceededException
   * @throws UnresolvedLinkException
   * @throws SnapshotAccessControlException 
   */
  INodeFile addFile(String path, PermissionStatus permissions,
                    short replication, long preferredBlockSize,
                    String clientName, String clientMachine)
    throws FileAlreadyExistsException, QuotaExceededException,
      UnresolvedLinkException, SnapshotAccessControlException, AclException {

    long modTime = now();
    INodeFile newNode = new INodeFile(namesystem.allocateNewInodeId(), null,
        permissions, modTime, modTime, BlockInfo.EMPTY_ARRAY, replication,
        preferredBlockSize);
    newNode.toUnderConstruction(clientName, clientMachine);

    boolean added = false;
    writeLock();
    try {
      added = addINode(path, newNode);
    } finally {
      writeUnlock();
    }
    if (!added) {
      NameNode.stateChangeLog.info("DIR* addFile: failed to add " + path);
      return null;
    }

    if(NameNode.stateChangeLog.isDebugEnabled()) {
      NameNode.stateChangeLog.debug("DIR* addFile: " + path + " is added");
    }
    return newNode;
  }

  INodeFile unprotectedAddFile( long id,
                            String path, 
                            PermissionStatus permissions,
                            List<AclEntry> aclEntries,
                            List<XAttr> xAttrs,
                            short replication,
                            long modificationTime,
                            long atime,
                            long preferredBlockSize,
                            boolean underConstruction,
                            String clientName,
                            String clientMachine) {
    final INodeFile newNode;
    assert hasWriteLock();
    if (underConstruction) {
      newNode = new INodeFile(id, null, permissions, modificationTime,
          modificationTime, BlockInfo.EMPTY_ARRAY, replication,
          preferredBlockSize);
      newNode.toUnderConstruction(clientName, clientMachine);

    } else {
      newNode = new INodeFile(id, null, permissions, modificationTime, atime,
          BlockInfo.EMPTY_ARRAY, replication, preferredBlockSize);
    }

    try {
      if (addINode(path, newNode)) {
        if (aclEntries != null) {
          AclStorage.updateINodeAcl(newNode, aclEntries,
            Snapshot.CURRENT_STATE_ID);
        }
        if (xAttrs != null) {
          XAttrStorage.updateINodeXAttrs(newNode, xAttrs,
              Snapshot.CURRENT_STATE_ID);
        }
        return newNode;
      }
    } catch (IOException e) {
      if(NameNode.stateChangeLog.isDebugEnabled()) {
        NameNode.stateChangeLog.debug(
            "DIR* FSDirectory.unprotectedAddFile: exception when add " + path
                + " to the file system", e);
      }
    }
    return null;
  }

  /**
   * Add a block to the file. Returns a reference to the added block.
   */
  BlockInfo addBlock(String path, INodesInPath inodesInPath, Block block,
      DatanodeStorageInfo[] targets) throws IOException {
    writeLock();
    try {
      final INodeFile fileINode = inodesInPath.getLastINode().asFile();
      Preconditions.checkState(fileINode.isUnderConstruction());

      // check quota limits and updated space consumed
      updateCount(inodesInPath, 0, fileINode.getBlockDiskspace(), true);

      // associate new last block for the file
      BlockInfoUnderConstruction blockInfo =
        new BlockInfoUnderConstruction(
            block,
            fileINode.getFileReplication(),
            BlockUCState.UNDER_CONSTRUCTION,
            targets);
      getBlockManager().addBlockCollection(blockInfo, fileINode);
      fileINode.addBlock(blockInfo);

      if(NameNode.stateChangeLog.isDebugEnabled()) {
        NameNode.stateChangeLog.debug("DIR* FSDirectory.addBlock: "
            + path + " with " + block
            + " block is added to the in-memory "
            + "file system");
      }
      return blockInfo;
    } finally {
      writeUnlock();
    }
  }

  /**
   * Remove a block from the file.
   * @return Whether the block exists in the corresponding file
   */
  boolean removeBlock(String path, INodeFile fileNode, Block block)
      throws IOException {
    Preconditions.checkArgument(fileNode.isUnderConstruction());
    writeLock();
    try {
      return unprotectedRemoveBlock(path, fileNode, block);
    } finally {
      writeUnlock();
    }
  }
  
  boolean unprotectedRemoveBlock(String path,
      INodeFile fileNode, Block block) throws IOException {
    // modify file-> block and blocksMap
    // fileNode should be under construction
    boolean removed = fileNode.removeLastBlock(block);
    if (!removed) {
      return false;
    }
    getBlockManager().removeBlockFromMap(block);

    if(NameNode.stateChangeLog.isDebugEnabled()) {
      NameNode.stateChangeLog.debug("DIR* FSDirectory.removeBlock: "
          +path+" with "+block
          +" block is removed from the file system");
    }

    // update space consumed
    final INodesInPath iip = getINodesInPath4Write(path, true);
    updateCount(iip, 0, -fileNode.getBlockDiskspace(), true);
    return true;
  }

  /**
   * @throws SnapshotAccessControlException 
   * @see #unprotectedRenameTo(String, String, long)
   * @deprecated Use {@link #renameTo(String, String, boolean, Rename...)}
   */
  @Deprecated
  boolean renameTo(String src, String dst, long mtime)
      throws QuotaExceededException, UnresolvedLinkException, 
      FileAlreadyExistsException, SnapshotAccessControlException, IOException {
    if (NameNode.stateChangeLog.isDebugEnabled()) {
      NameNode.stateChangeLog.debug("DIR* FSDirectory.renameTo: "
          +src+" to "+dst);
    }
    writeLock();
    try {
      if (!unprotectedRenameTo(src, dst, mtime))
        return false;
    } finally {
      writeUnlock();
    }
    return true;
  }

  /**
   * @see #unprotectedRenameTo(String, String, long, Options.Rename...)
   */
  void renameTo(String src, String dst, long mtime,
      Options.Rename... options)
      throws FileAlreadyExistsException, FileNotFoundException,
      ParentNotDirectoryException, QuotaExceededException,
      UnresolvedLinkException, IOException {
    if (NameNode.stateChangeLog.isDebugEnabled()) {
      NameNode.stateChangeLog.debug("DIR* FSDirectory.renameTo: " + src
          + " to " + dst);
    }
    writeLock();
    try {
      if (unprotectedRenameTo(src, dst, mtime, options)) {
        namesystem.incrDeletedFileCount(1);
      }
    } finally {
      writeUnlock();
    }
  }

  /**
   * Change a path name
   * 
   * @param src source path
   * @param dst destination path
   * @return true if rename succeeds; false otherwise
   * @throws QuotaExceededException if the operation violates any quota limit
   * @throws FileAlreadyExistsException if the src is a symlink that points to dst
   * @throws SnapshotAccessControlException if path is in RO snapshot
   * @deprecated See {@link #renameTo(String, String, boolean, Rename...)}
   */
  @Deprecated
  boolean unprotectedRenameTo(String src, String dst, long timestamp)
    throws QuotaExceededException, UnresolvedLinkException, 
    FileAlreadyExistsException, SnapshotAccessControlException, IOException {
    assert hasWriteLock();
    INodesInPath srcIIP = getINodesInPath4Write(src, false);
    final INode srcInode = srcIIP.getLastINode();
    try {
      validateRenameSource(src, srcIIP);
    } catch (SnapshotException e) {
      throw e;
    } catch (IOException ignored) {
      return false;
    }

    if (isDir(dst)) {
      dst += Path.SEPARATOR + new Path(src).getName();
    }

    // validate the destination
    if (dst.equals(src)) {
      return true;
    }

    try {
      validateRenameDestination(src, dst, srcInode);
    } catch (IOException ignored) {
      return false;
    }

    INodesInPath dstIIP = getINodesInPath4Write(dst, false);
    if (dstIIP.getLastINode() != null) {
      NameNode.stateChangeLog.warn("DIR* FSDirectory.unprotectedRenameTo: "
                                   +"failed to rename "+src+" to "+dst+ 
                                   " because destination exists");
      return false;
    }
    INode dstParent = dstIIP.getINode(-2);
    if (dstParent == null) {
      NameNode.stateChangeLog.warn("DIR* FSDirectory.unprotectedRenameTo: "
          +"failed to rename "+src+" to "+dst+ 
          " because destination's parent does not exist");
      return false;
    }
    
    checkEncryptionZoneMoveValidity(srcIIP, dstIIP, src);
    // Ensure dst has quota to accommodate rename
    verifyFsLimitsForRename(srcIIP, dstIIP);
    verifyQuotaForRename(srcIIP.getINodes(), dstIIP.getINodes());

    RenameOperation tx = new RenameOperation(src, dst, srcIIP, dstIIP);

    boolean added = false;

    try {
      // remove src
      final long removedSrc = removeLastINode(srcIIP);
      if (removedSrc == -1) {
        NameNode.stateChangeLog.warn("DIR* FSDirectory.unprotectedRenameTo: "
            + "failed to rename " + src + " to " + dst
            + " because the source can not be removed");
        return false;
      }

      added = tx.addSourceToDestination();
      if (added) {
        if (NameNode.stateChangeLog.isDebugEnabled()) {
          NameNode.stateChangeLog.debug("DIR* FSDirectory.unprotectedRenameTo: " 
              + src + " is renamed to " + dst);
        }

        tx.updateMtimeAndLease(timestamp);
        tx.updateQuotasInSourceTree();
        
        return true;
      }
    } finally {
      if (!added) {
        tx.restoreSource();
      }
    }
    NameNode.stateChangeLog.warn("DIR* FSDirectory.unprotectedRenameTo: "
        +"failed to rename "+src+" to "+dst);
    return false;
  }

  /**
   * Rename src to dst.
   * See {@link DistributedFileSystem#rename(Path, Path, Options.Rename...)}
   * for details related to rename semantics and exceptions.
   * 
   * @param src source path
   * @param dst destination path
   * @param timestamp modification time
   * @param options Rename options
   */
  boolean unprotectedRenameTo(String src, String dst, long timestamp,
      Options.Rename... options) throws FileAlreadyExistsException,
      FileNotFoundException, ParentNotDirectoryException,
      QuotaExceededException, UnresolvedLinkException, IOException {
    assert hasWriteLock();
    boolean overwrite = options != null && Arrays.asList(options).contains
            (Rename.OVERWRITE);

    final String error;
    final INodesInPath srcIIP = getINodesInPath4Write(src, false);
    final INode srcInode = srcIIP.getLastINode();
    validateRenameSource(src, srcIIP);

    // validate the destination
    if (dst.equals(src)) {
      throw new FileAlreadyExistsException(
          "The source "+src+" and destination "+dst+" are the same");
    }
    validateRenameDestination(src, dst, srcInode);

    INodesInPath dstIIP = getINodesInPath4Write(dst, false);
    if (dstIIP.getINodes().length == 1) {
      error = "rename destination cannot be the root";
      NameNode.stateChangeLog.warn("DIR* FSDirectory.unprotectedRenameTo: "
          + error);
      throw new IOException(error);
    }

    checkEncryptionZoneMoveValidity(srcIIP, dstIIP, src);
    final INode dstInode = dstIIP.getLastINode();
    List<INodeDirectorySnapshottable> snapshottableDirs = 
        new ArrayList<INodeDirectorySnapshottable>();
    if (dstInode != null) { // Destination exists
      validateRenameOverwrite(src, dst, overwrite, srcInode, dstInode);
      checkSnapshot(dstInode, snapshottableDirs);
    }

    INode dstParent = dstIIP.getINode(-2);
    if (dstParent == null) {
      error = "rename destination parent " + dst + " not found.";
      NameNode.stateChangeLog.warn("DIR* FSDirectory.unprotectedRenameTo: "
          + error);
      throw new FileNotFoundException(error);
    }
    if (!dstParent.isDirectory()) {
      error = "rename destination parent " + dst + " is a file.";
      NameNode.stateChangeLog.warn("DIR* FSDirectory.unprotectedRenameTo: "
          + error);
      throw new ParentNotDirectoryException(error);
    }

    // Ensure dst has quota to accommodate rename
    verifyFsLimitsForRename(srcIIP, dstIIP);
    verifyQuotaForRename(srcIIP.getINodes(), dstIIP.getINodes());

    RenameOperation tx = new RenameOperation(src, dst, srcIIP, dstIIP);

    boolean undoRemoveSrc = true;
    final long removedSrc = removeLastINode(srcIIP);
    if (removedSrc == -1) {
      error = "Failed to rename " + src + " to " + dst
          + " because the source can not be removed";
      NameNode.stateChangeLog.warn("DIR* FSDirectory.unprotectedRenameTo: "
          + error);
      throw new IOException(error);
    }
    
    boolean undoRemoveDst = false;
    INode removedDst = null;
    long removedNum = 0;
    try {
      if (dstInode != null) { // dst exists remove it
        if ((removedNum = removeLastINode(dstIIP)) != -1) {
          removedDst = dstIIP.getLastINode();
          undoRemoveDst = true;
        }
      }

      // add src as dst to complete rename
      if (tx.addSourceToDestination()) {
        undoRemoveSrc = false;
        if (NameNode.stateChangeLog.isDebugEnabled()) {
          NameNode.stateChangeLog.debug(
              "DIR* FSDirectory.unprotectedRenameTo: " + src
              + " is renamed to " + dst);
        }

        tx.updateMtimeAndLease(timestamp);

        // Collect the blocks and remove the lease for previous dst
        long filesDeleted = -1;
        if (removedDst != null) {
          undoRemoveDst = false;
          if (removedNum > 0) {
            BlocksMapUpdateInfo collectedBlocks = new BlocksMapUpdateInfo();
            List<INode> removedINodes = new ChunkedArrayList<INode>();
            filesDeleted = removedDst.cleanSubtree(Snapshot.CURRENT_STATE_ID,
                dstIIP.getLatestSnapshotId(), collectedBlocks, removedINodes,
                true).get(Quota.NAMESPACE);
            getFSNamesystem().removePathAndBlocks(src, collectedBlocks,
                removedINodes);
          }
        }

        if (snapshottableDirs.size() > 0) {
          // There are snapshottable directories (without snapshots) to be
          // deleted. Need to update the SnapshotManager.
          namesystem.removeSnapshottableDirs(snapshottableDirs);
        }

        tx.updateQuotasInSourceTree();
        return filesDeleted >= 0;
      }
    } finally {
      if (undoRemoveSrc) {
        tx.restoreSource();
      }

      if (undoRemoveDst) {
        // Rename failed - restore dst
        if (dstParent.isDirectory() && dstParent.asDirectory().isWithSnapshot()) {
          dstParent.asDirectory().undoRename4DstParent(removedDst,
              dstIIP.getLatestSnapshotId());
        } else {
          addLastINodeNoQuotaCheck(dstIIP, removedDst);
        }
        if (removedDst.isReference()) {
          final INodeReference removedDstRef = removedDst.asReference();
          final INodeReference.WithCount wc = 
              (WithCount) removedDstRef.getReferredINode().asReference();
          wc.addReference(removedDstRef);
        }
      }
    }
    NameNode.stateChangeLog.warn("DIR* FSDirectory.unprotectedRenameTo: "
        + "failed to rename " + src + " to " + dst);
    throw new IOException("rename from " + src + " to " + dst + " failed.");
  }
<<<<<<< HEAD
  
  boolean isInAnEZ(INodesInPath iip)
    throws UnresolvedLinkException, SnapshotAccessControlException {
    readLock();
    try {
      return (getEncryptionZoneForPath(iip) != null);
    } finally {
      readUnlock();
    }
  }

  private EncryptionZoneInt getEncryptionZoneForPath(INodesInPath iip) {
    Preconditions.checkNotNull(iip);
    final INode[] inodes = iip.getINodes();
    for (int i = inodes.length -1; i >= 0; i--) {
      final INode inode = inodes[i];
      if (inode != null) {
        final EncryptionZoneInt ezi = encryptionZones.get(inode.getId());
        if (ezi != null) {
          return ezi;
        }
      }
    }
    return null;
  }

  private void checkEncryptionZoneMoveValidity(INodesInPath srcIIP,
    INodesInPath dstIIP, String src)
    throws IOException {
    final boolean srcInEZ = (getEncryptionZoneForPath(srcIIP) != null);
    final boolean dstInEZ = (getEncryptionZoneForPath(dstIIP) != null);
    if (srcInEZ) {
      if (!dstInEZ) {
        throw new IOException(src + " can't be moved from an encryption zone.");
      }
    } else {
      if (dstInEZ) {
        throw new IOException(src + " can't be moved into an encryption zone.");
      }
    }

    if (srcInEZ || dstInEZ) {
      final EncryptionZoneInt srcEZI = getEncryptionZoneForPath(srcIIP);
      final EncryptionZoneInt dstEZI = getEncryptionZoneForPath(dstIIP);
      Preconditions.checkArgument(srcEZI != null, "couldn't find src EZ?");
      Preconditions.checkArgument(dstEZI != null, "couldn't find dst EZ?");
      if (srcEZI != dstEZI) {
        final String srcEZPath = srcEZI.getFullPathName();
        final String dstEZPath = dstEZI.getFullPathName();
        final StringBuilder sb = new StringBuilder(src);
        sb.append(" can't be moved from encryption zone ");
        sb.append(srcEZPath);
        sb.append(" to encryption zone ");
        sb.append(dstEZPath);
        sb.append(".");
        throw new IOException(sb.toString());
=======

  private static void validateRenameOverwrite(String src, String dst,
                                              boolean overwrite,
                                              INode srcInode, INode dstInode)
          throws IOException {
    String error;// It's OK to rename a file to a symlink and vice versa
    if (dstInode.isDirectory() != srcInode.isDirectory()) {
      error = "Source " + src + " and destination " + dst
          + " must both be directories";
      NameNode.stateChangeLog.warn("DIR* FSDirectory.unprotectedRenameTo: "
          + error);
      throw new IOException(error);
    }
    if (!overwrite) { // If destination exists, overwrite flag must be true
      error = "rename destination " + dst + " already exists";
      NameNode.stateChangeLog.warn("DIR* FSDirectory.unprotectedRenameTo: "
          + error);
      throw new FileAlreadyExistsException(error);
    }
    if (dstInode.isDirectory()) {
      final ReadOnlyList<INode> children = dstInode.asDirectory()
          .getChildrenList(Snapshot.CURRENT_STATE_ID);
      if (!children.isEmpty()) {
        error = "rename destination directory is not empty: " + dst;
        NameNode.stateChangeLog.warn(
            "DIR* FSDirectory.unprotectedRenameTo: " + error);
        throw new IOException(error);
      }
    }
  }

  private static void validateRenameDestination(String src, String dst, INode srcInode)
          throws IOException {
    String error;
    if (srcInode.isSymlink() &&
        dst.equals(srcInode.asSymlink().getSymlinkString())) {
      throw new FileAlreadyExistsException(
          "Cannot rename symlink "+src+" to its target "+dst);
    }
    // dst cannot be a directory or a file under src
    if (dst.startsWith(src) &&
        dst.charAt(src.length()) == Path.SEPARATOR_CHAR) {
      error = "Rename destination " + dst
          + " is a directory or file under source " + src;
      NameNode.stateChangeLog.warn("DIR* FSDirectory.unprotectedRenameTo: "
          + error);
      throw new IOException(error);
    }
  }

  private static void validateRenameSource(String src, INodesInPath srcIIP)
          throws IOException {
    String error;
    final INode srcInode = srcIIP.getLastINode();
    // validate source
    if (srcInode == null) {
      error = "rename source " + src + " is not found.";
      NameNode.stateChangeLog.warn("DIR* FSDirectory.unprotectedRenameTo: "
          + error);
      throw new FileNotFoundException(error);
    }
    if (srcIIP.getINodes().length == 1) {
      error = "rename source cannot be the root";
      NameNode.stateChangeLog.warn("DIR* FSDirectory.unprotectedRenameTo: "
          + error);
      throw new IOException(error);
    }
    // srcInode and its subtree cannot contain snapshottable directories with
    // snapshots
    checkSnapshot(srcInode, null);
  }



  private class RenameOperation {
    private final INodesInPath srcIIP;
    private final INodesInPath dstIIP;
    private final String src;
    private final String dst;

    private INode srcChild;
    private final INodeReference.WithCount withCount;
    private final int srcRefDstSnapshot;
    private final INodeDirectory srcParent;
    private final byte[] srcChildName;
    private final boolean isSrcInSnapshot;
    private final boolean srcChildIsReference;
    private final Quota.Counts oldSrcCounts;

    private RenameOperation(String src, String dst, INodesInPath srcIIP, INodesInPath dstIIP)
            throws QuotaExceededException {
      this.srcIIP = srcIIP;
      this.dstIIP = dstIIP;
      this.src = src;
      this.dst = dst;
      srcChild = srcIIP.getLastINode();
      srcChildName = srcChild.getLocalNameBytes();
      isSrcInSnapshot = srcChild.isInLatestSnapshot(
              srcIIP.getLatestSnapshotId());
      srcChildIsReference = srcChild.isReference();
      srcParent = srcIIP.getINode(-2).asDirectory();

      // Record the snapshot on srcChild. After the rename, before any new
      // snapshot is taken on the dst tree, changes will be recorded in the latest
      // snapshot of the src tree.
      if (isSrcInSnapshot) {
        srcChild = srcChild.recordModification(srcIIP.getLatestSnapshotId());
      }

      // check srcChild for reference
      srcRefDstSnapshot = srcChildIsReference ? srcChild.asReference()
              .getDstSnapshotId() : Snapshot.CURRENT_STATE_ID;
      oldSrcCounts = Quota.Counts.newInstance();
      if (isSrcInSnapshot) {
        final INodeReference.WithName withName = srcIIP.getINode(-2).asDirectory()
                .replaceChild4ReferenceWithName(srcChild, srcIIP.getLatestSnapshotId());
        withCount = (INodeReference.WithCount) withName.getReferredINode();
        srcChild = withName;
        srcIIP.setLastINode(srcChild);
        // get the counts before rename
        withCount.getReferredINode().computeQuotaUsage(oldSrcCounts, true);
      } else if (srcChildIsReference) {
        // srcChild is reference but srcChild is not in latest snapshot
        withCount = (WithCount) srcChild.asReference().getReferredINode();
      } else {
        withCount = null;
      }
    }

    boolean addSourceToDestination() {
      final INode dstParent = dstIIP.getINode(-2);
      srcChild = srcIIP.getLastINode();
      final byte[] dstChildName = dstIIP.getLastLocalName();
      final INode toDst;
      if (withCount == null) {
        srcChild.setLocalName(dstChildName);
        toDst = srcChild;
      } else {
        withCount.getReferredINode().setLocalName(dstChildName);
        int dstSnapshotId = dstIIP.getLatestSnapshotId();
        toDst = new INodeReference.DstReference(
                dstParent.asDirectory(), withCount, dstSnapshotId);
      }
      return addLastINodeNoQuotaCheck(dstIIP, toDst);
    }

    void updateMtimeAndLease(long timestamp) throws QuotaExceededException {
      srcParent.updateModificationTime(timestamp, srcIIP.getLatestSnapshotId());
      final INode dstParent = dstIIP.getINode(-2);
      dstParent.updateModificationTime(timestamp, dstIIP.getLatestSnapshotId());
      // update moved lease with new filename
      getFSNamesystem().unprotectedChangeLease(src, dst);
    }

    void restoreSource() throws QuotaExceededException {
      // Rename failed - restore src
      final INode oldSrcChild = srcChild;
      // put it back
      if (withCount == null) {
        srcChild.setLocalName(srcChildName);
      } else if (!srcChildIsReference) { // src must be in snapshot
        // the withCount node will no longer be used thus no need to update
        // its reference number here
        srcChild = withCount.getReferredINode();
        srcChild.setLocalName(srcChildName);
      } else {
        withCount.removeReference(oldSrcChild.asReference());
        srcChild = new INodeReference.DstReference(
                srcParent, withCount, srcRefDstSnapshot);
        withCount.getReferredINode().setLocalName(srcChildName);
      }

      if (isSrcInSnapshot) {
        srcParent.undoRename4ScrParent(oldSrcChild.asReference(), srcChild);
      } else {
        // srcParent is not an INodeDirectoryWithSnapshot, we only need to add
        // the srcChild back
        addLastINodeNoQuotaCheck(srcIIP, srcChild);
      }
    }

    void updateQuotasInSourceTree() throws QuotaExceededException {
      // update the quota usage in src tree
      if (isSrcInSnapshot) {
        // get the counts after rename
        Quota.Counts newSrcCounts = srcChild.computeQuotaUsage(
                Quota.Counts.newInstance(), false);
        newSrcCounts.subtract(oldSrcCounts);
        srcParent.addSpaceConsumed(newSrcCounts.get(Quota.NAMESPACE),
                newSrcCounts.get(Quota.DISKSPACE), false);
>>>>>>> 4b2ded82
      }
    }
  }

  /**
   * Set file replication
   * 
   * @param src file name
   * @param replication new replication
   * @param blockRepls block replications - output parameter
   * @return array of file blocks
   * @throws QuotaExceededException
   * @throws SnapshotAccessControlException 
   */
  Block[] setReplication(String src, short replication, short[] blockRepls)
      throws QuotaExceededException, UnresolvedLinkException,
      SnapshotAccessControlException {
    writeLock();
    try {
      return unprotectedSetReplication(src, replication, blockRepls);
    } finally {
      writeUnlock();
    }
  }

  Block[] unprotectedSetReplication(String src, short replication,
      short[] blockRepls) throws QuotaExceededException,
      UnresolvedLinkException, SnapshotAccessControlException {
    assert hasWriteLock();

    final INodesInPath iip = getINodesInPath4Write(src, true);
    final INode inode = iip.getLastINode();
    if (inode == null || !inode.isFile()) {
      return null;
    }
    INodeFile file = inode.asFile();
    final short oldBR = file.getBlockReplication();

    // before setFileReplication, check for increasing block replication.
    // if replication > oldBR, then newBR == replication.
    // if replication < oldBR, we don't know newBR yet. 
    if (replication > oldBR) {
      long dsDelta = (replication - oldBR)*(file.diskspaceConsumed()/oldBR);
      updateCount(iip, 0, dsDelta, true);
    }

    file = file.setFileReplication(replication, iip.getLatestSnapshotId(),
        inodeMap);
    
    final short newBR = file.getBlockReplication(); 
    // check newBR < oldBR case. 
    if (newBR < oldBR) {
      long dsDelta = (newBR - oldBR)*(file.diskspaceConsumed()/newBR);
      updateCount(iip, 0, dsDelta, true);
    }

    if (blockRepls != null) {
      blockRepls[0] = oldBR;
      blockRepls[1] = newBR;
    }
    return file.getBlocks();
  }

  /**
   * @param path the file path
   * @return the block size of the file. 
   */
  long getPreferredBlockSize(String path) throws UnresolvedLinkException,
      FileNotFoundException, IOException {
    readLock();
    try {
      return INodeFile.valueOf(getNode(path, false), path
          ).getPreferredBlockSize();
    } finally {
      readUnlock();
    }
  }

  void setPermission(String src, FsPermission permission)
      throws FileNotFoundException, UnresolvedLinkException,
      QuotaExceededException, SnapshotAccessControlException {
    writeLock();
    try {
      unprotectedSetPermission(src, permission);
    } finally {
      writeUnlock();
    }
  }
  
  void unprotectedSetPermission(String src, FsPermission permissions)
      throws FileNotFoundException, UnresolvedLinkException,
      QuotaExceededException, SnapshotAccessControlException {
    assert hasWriteLock();
    final INodesInPath inodesInPath = getINodesInPath4Write(src, true);
    final INode inode = inodesInPath.getLastINode();
    if (inode == null) {
      throw new FileNotFoundException("File does not exist: " + src);
    }
    int snapshotId = inodesInPath.getLatestSnapshotId();
    inode.setPermission(permissions, snapshotId);
  }

  void setOwner(String src, String username, String groupname)
      throws FileNotFoundException, UnresolvedLinkException,
      QuotaExceededException, SnapshotAccessControlException {
    writeLock();
    try {
      unprotectedSetOwner(src, username, groupname);
    } finally {
      writeUnlock();
    }
  }

  void unprotectedSetOwner(String src, String username, String groupname)
      throws FileNotFoundException, UnresolvedLinkException,
      QuotaExceededException, SnapshotAccessControlException {
    assert hasWriteLock();
    final INodesInPath inodesInPath = getINodesInPath4Write(src, true);
    INode inode = inodesInPath.getLastINode();
    if (inode == null) {
      throw new FileNotFoundException("File does not exist: " + src);
    }
    if (username != null) {
      inode = inode.setUser(username, inodesInPath.getLatestSnapshotId());
    }
    if (groupname != null) {
      inode.setGroup(groupname, inodesInPath.getLatestSnapshotId());
    }
  }

  /**
   * Concat all the blocks from srcs to trg and delete the srcs files
   */
  void concat(String target, String[] srcs, long timestamp)
      throws UnresolvedLinkException, QuotaExceededException,
      SnapshotAccessControlException, SnapshotException {
    writeLock();
    try {
      // actual move
      unprotectedConcat(target, srcs, timestamp);
    } finally {
      writeUnlock();
    }
  }

  /**
   * Concat all the blocks from srcs to trg and delete the srcs files
   * @param target target file to move the blocks to
   * @param srcs list of file to move the blocks from
   */
  void unprotectedConcat(String target, String [] srcs, long timestamp) 
      throws UnresolvedLinkException, QuotaExceededException,
      SnapshotAccessControlException, SnapshotException {
    assert hasWriteLock();
    if (NameNode.stateChangeLog.isDebugEnabled()) {
      NameNode.stateChangeLog.debug("DIR* FSNamesystem.concat to "+target);
    }
    // do the move
    
    final INodesInPath trgIIP = getINodesInPath4Write(target, true);
    final INode[] trgINodes = trgIIP.getINodes();
    final INodeFile trgInode = trgIIP.getLastINode().asFile();
    INodeDirectory trgParent = trgINodes[trgINodes.length-2].asDirectory();
    final int trgLatestSnapshot = trgIIP.getLatestSnapshotId();
    
    final INodeFile [] allSrcInodes = new INodeFile[srcs.length];
    for(int i = 0; i < srcs.length; i++) {
      final INodesInPath iip = getINodesInPath4Write(srcs[i]);
      final int latest = iip.getLatestSnapshotId();
      final INode inode = iip.getLastINode();

      // check if the file in the latest snapshot
      if (inode.isInLatestSnapshot(latest)) {
        throw new SnapshotException("Concat: the source file " + srcs[i]
            + " is in snapshot " + latest);
      }

      // check if the file has other references.
      if (inode.isReference() && ((INodeReference.WithCount)
          inode.asReference().getReferredINode()).getReferenceCount() > 1) {
        throw new SnapshotException("Concat: the source file " + srcs[i]
            + " is referred by some other reference in some snapshot.");
      }

      allSrcInodes[i] = inode.asFile();
    }
    trgInode.concatBlocks(allSrcInodes);
    
    // since we are in the same dir - we can use same parent to remove files
    int count = 0;
    for(INodeFile nodeToRemove: allSrcInodes) {
      if(nodeToRemove == null) continue;
      
      nodeToRemove.setBlocks(null);
      trgParent.removeChild(nodeToRemove, trgLatestSnapshot);
      inodeMap.remove(nodeToRemove);
      count++;
    }
    
    // update inodeMap
    removeFromInodeMap(Arrays.asList(allSrcInodes));
    
    trgInode.setModificationTime(timestamp, trgLatestSnapshot);
    trgParent.updateModificationTime(timestamp, trgLatestSnapshot);
    // update quota on the parent directory ('count' files removed, 0 space)
    unprotectedUpdateCount(trgIIP, trgINodes.length-1, -count, 0);
  }

  /**
   * Delete the target directory and collect the blocks under it
   * 
   * @param src Path of a directory to delete
   * @param collectedBlocks Blocks under the deleted directory
   * @param removedINodes INodes that should be removed from {@link #inodeMap}
   * @return the number of files that have been removed
   */
  long delete(String src, BlocksMapUpdateInfo collectedBlocks,
              List<INode> removedINodes, long mtime) throws IOException {
    if (NameNode.stateChangeLog.isDebugEnabled()) {
      NameNode.stateChangeLog.debug("DIR* FSDirectory.delete: " + src);
    }
    final long filesRemoved;
    writeLock();
    try {
      final INodesInPath inodesInPath = getINodesInPath4Write(
          normalizePath(src), false);
      if (!deleteAllowed(inodesInPath, src) ) {
        filesRemoved = -1;
      } else {
        List<INodeDirectorySnapshottable> snapshottableDirs = 
            new ArrayList<INodeDirectorySnapshottable>();
        checkSnapshot(inodesInPath.getLastINode(), snapshottableDirs);
        filesRemoved = unprotectedDelete(inodesInPath, collectedBlocks,
            removedINodes, mtime);
        namesystem.removeSnapshottableDirs(snapshottableDirs);
      }
    } finally {
      writeUnlock();
    }
    return filesRemoved;
  }
  
  private static boolean deleteAllowed(final INodesInPath iip,
      final String src) {
    final INode[] inodes = iip.getINodes(); 
    if (inodes == null || inodes.length == 0
        || inodes[inodes.length - 1] == null) {
      if(NameNode.stateChangeLog.isDebugEnabled()) {
        NameNode.stateChangeLog.debug("DIR* FSDirectory.unprotectedDelete: "
            + "failed to remove " + src + " because it does not exist");
      }
      return false;
    } else if (inodes.length == 1) { // src is the root
      NameNode.stateChangeLog.warn("DIR* FSDirectory.unprotectedDelete: "
          + "failed to remove " + src
          + " because the root is not allowed to be deleted");
      return false;
    }
    return true;
  }
  
  /**
   * @return true if the path is a non-empty directory; otherwise, return false.
   */
  boolean isNonEmptyDirectory(String path) throws UnresolvedLinkException {
    readLock();
    try {
      final INodesInPath inodesInPath = getLastINodeInPath(path, false);
      final INode inode = inodesInPath.getINode(0);
      if (inode == null || !inode.isDirectory()) {
        //not found or not a directory
        return false;
      }
      final int s = inodesInPath.getPathSnapshotId();
      return !inode.asDirectory().getChildrenList(s).isEmpty();
    } finally {
      readUnlock();
    }
  }

  /**
   * Delete a path from the name space
   * Update the count at each ancestor directory with quota
   * <br>
   * Note: This is to be used by {@link FSEditLog} only.
   * <br>
   * @param src a string representation of a path to an inode
   * @param mtime the time the inode is removed
   * @throws SnapshotAccessControlException if path is in RO snapshot
   */
  void unprotectedDelete(String src, long mtime) throws UnresolvedLinkException,
      QuotaExceededException, SnapshotAccessControlException, IOException {
    assert hasWriteLock();
    BlocksMapUpdateInfo collectedBlocks = new BlocksMapUpdateInfo();
    List<INode> removedINodes = new ChunkedArrayList<INode>();

    final INodesInPath inodesInPath = getINodesInPath4Write(
        normalizePath(src), false);
    long filesRemoved = -1;
    if (deleteAllowed(inodesInPath, src)) {
      List<INodeDirectorySnapshottable> snapshottableDirs = 
          new ArrayList<INodeDirectorySnapshottable>();
      checkSnapshot(inodesInPath.getLastINode(), snapshottableDirs);
      filesRemoved = unprotectedDelete(inodesInPath, collectedBlocks,
          removedINodes, mtime);
      namesystem.removeSnapshottableDirs(snapshottableDirs); 
    }

    if (filesRemoved >= 0) {
      getFSNamesystem().removePathAndBlocks(src, collectedBlocks, 
          removedINodes);
    }
  }
  
  /**
   * Delete a path from the name space
   * Update the count at each ancestor directory with quota
   * @param iip the inodes resolved from the path
   * @param collectedBlocks blocks collected from the deleted path
   * @param removedINodes inodes that should be removed from {@link #inodeMap}
   * @param mtime the time the inode is removed
   * @return the number of inodes deleted; 0 if no inodes are deleted.
   */ 
  long unprotectedDelete(INodesInPath iip, BlocksMapUpdateInfo collectedBlocks,
      List<INode> removedINodes, long mtime) throws QuotaExceededException {
    assert hasWriteLock();

    // check if target node exists
    INode targetNode = iip.getLastINode();
    if (targetNode == null) {
      return -1;
    }

    // record modification
    final int latestSnapshot = iip.getLatestSnapshotId();
    targetNode = targetNode.recordModification(latestSnapshot);
    iip.setLastINode(targetNode);

    // Remove the node from the namespace
    long removed = removeLastINode(iip);
    if (removed == -1) {
      return -1;
    }

    // set the parent's modification time
    final INodeDirectory parent = targetNode.getParent();
    parent.updateModificationTime(mtime, latestSnapshot);
    if (removed == 0) {
      return 0;
    }
    
    // collect block
    if (!targetNode.isInLatestSnapshot(latestSnapshot)) {
      targetNode.destroyAndCollectBlocks(collectedBlocks, removedINodes);
    } else {
      Quota.Counts counts = targetNode.cleanSubtree(Snapshot.CURRENT_STATE_ID,
          latestSnapshot, collectedBlocks, removedINodes, true);
      parent.addSpaceConsumed(-counts.get(Quota.NAMESPACE),
          -counts.get(Quota.DISKSPACE), true);
      removed = counts.get(Quota.NAMESPACE);
    }
    if (NameNode.stateChangeLog.isDebugEnabled()) {
      NameNode.stateChangeLog.debug("DIR* FSDirectory.unprotectedDelete: "
          + targetNode.getFullPathName() + " is removed");
    }
    return removed;
  }
  
  /**
   * Check if the given INode (or one of its descendants) is snapshottable and
   * already has snapshots.
   * 
   * @param target The given INode
   * @param snapshottableDirs The list of directories that are snapshottable 
   *                          but do not have snapshots yet
   */
  private static void checkSnapshot(INode target,
      List<INodeDirectorySnapshottable> snapshottableDirs) throws SnapshotException {
    if (target.isDirectory()) {
      INodeDirectory targetDir = target.asDirectory();
      if (targetDir.isSnapshottable()) {
        INodeDirectorySnapshottable ssTargetDir = 
            (INodeDirectorySnapshottable) targetDir;
        if (ssTargetDir.getNumSnapshots() > 0) {
          throw new SnapshotException("The directory " + ssTargetDir.getFullPathName()
              + " cannot be deleted since " + ssTargetDir.getFullPathName()
              + " is snapshottable and already has snapshots");
        } else {
          if (snapshottableDirs != null) {
            snapshottableDirs.add(ssTargetDir);
          }
        }
      } 
      for (INode child : targetDir.getChildrenList(Snapshot.CURRENT_STATE_ID)) {
        checkSnapshot(child, snapshottableDirs);
      }
    }
  }

  /**
   * Get a partial listing of the indicated directory
   *
   * We will stop when any of the following conditions is met:
   * 1) this.lsLimit files have been added
   * 2) needLocation is true AND enough files have been added such
   * that at least this.lsLimit block locations are in the response
   *
   * @param src the directory name
   * @param startAfter the name to start listing after
   * @param needLocation if block locations are returned
   * @return a partial listing starting after startAfter
   */
  DirectoryListing getListing(String src, byte[] startAfter,
      boolean needLocation) throws UnresolvedLinkException, IOException {
    String srcs = normalizePath(src);

    readLock();
    try {
      if (srcs.endsWith(HdfsConstants.SEPARATOR_DOT_SNAPSHOT_DIR)) {
        return getSnapshotsListing(srcs, startAfter);
      }
      final INodesInPath inodesInPath = getLastINodeInPath(srcs, true);
      final int snapshot = inodesInPath.getPathSnapshotId();
      final INode targetNode = inodesInPath.getINode(0);
      if (targetNode == null)
        return null;
      
      if (!targetNode.isDirectory()) {
        return new DirectoryListing(
            new HdfsFileStatus[]{createFileStatus(HdfsFileStatus.EMPTY_NAME,
                targetNode, needLocation, snapshot)}, 0);
      }

      final INodeDirectory dirInode = targetNode.asDirectory();
      final ReadOnlyList<INode> contents = dirInode.getChildrenList(snapshot);
      int startChild = INodeDirectory.nextChild(contents, startAfter);
      int totalNumChildren = contents.size();
      int numOfListing = Math.min(totalNumChildren-startChild, this.lsLimit);
      int locationBudget = this.lsLimit;
      int listingCnt = 0;
      HdfsFileStatus listing[] = new HdfsFileStatus[numOfListing];
      for (int i=0; i<numOfListing && locationBudget>0; i++) {
        INode cur = contents.get(startChild+i);
        listing[i] = createFileStatus(cur.getLocalNameBytes(), cur,
            needLocation, snapshot);
        listingCnt++;
        if (needLocation) {
            // Once we  hit lsLimit locations, stop.
            // This helps to prevent excessively large response payloads.
            // Approximate #locations with locatedBlockCount() * repl_factor
            LocatedBlocks blks = 
                ((HdfsLocatedFileStatus)listing[i]).getBlockLocations();
            locationBudget -= (blks == null) ? 0 :
               blks.locatedBlockCount() * listing[i].getReplication();
        }
      }
      // truncate return array if necessary
      if (listingCnt < numOfListing) {
          listing = Arrays.copyOf(listing, listingCnt);
      }
      return new DirectoryListing(
          listing, totalNumChildren-startChild-listingCnt);
    } finally {
      readUnlock();
    }
  }
  
  /**
   * Get a listing of all the snapshots of a snapshottable directory
   */
  private DirectoryListing getSnapshotsListing(String src, byte[] startAfter)
      throws UnresolvedLinkException, IOException {
    Preconditions.checkState(hasReadLock());
    Preconditions.checkArgument(
        src.endsWith(HdfsConstants.SEPARATOR_DOT_SNAPSHOT_DIR),
        "%s does not end with %s", src, HdfsConstants.SEPARATOR_DOT_SNAPSHOT_DIR);
    
    final String dirPath = normalizePath(src.substring(0,
        src.length() - HdfsConstants.DOT_SNAPSHOT_DIR.length()));
    
    final INode node = this.getINode(dirPath);
    final INodeDirectorySnapshottable dirNode = INodeDirectorySnapshottable
        .valueOf(node, dirPath);
    final ReadOnlyList<Snapshot> snapshots = dirNode.getSnapshotList();
    int skipSize = ReadOnlyList.Util.binarySearch(snapshots, startAfter);
    skipSize = skipSize < 0 ? -skipSize - 1 : skipSize + 1;
    int numOfListing = Math.min(snapshots.size() - skipSize, this.lsLimit);
    final HdfsFileStatus listing[] = new HdfsFileStatus[numOfListing];
    for (int i = 0; i < numOfListing; i++) {
      Root sRoot = snapshots.get(i + skipSize).getRoot();
      listing[i] = createFileStatus(sRoot.getLocalNameBytes(), sRoot,
          Snapshot.CURRENT_STATE_ID);
    }
    return new DirectoryListing(
        listing, snapshots.size() - skipSize - numOfListing);
  }

  /** Get the file info for a specific file.
   * @param src The string representation of the path to the file
   * @param resolveLink whether to throw UnresolvedLinkException 
   * @return object containing information regarding the file
   *         or null if file not found
   */
  HdfsFileStatus getFileInfo(String src, boolean resolveLink)
    throws UnresolvedLinkException, IOException {
    String srcs = normalizePath(src);
    readLock();
    try {
      if (srcs.endsWith(HdfsConstants.SEPARATOR_DOT_SNAPSHOT_DIR)) {
        return getFileInfo4DotSnapshot(srcs);
      }
      final INodesInPath inodesInPath = getLastINodeInPath(srcs, resolveLink);
      final INode i = inodesInPath.getINode(0);

      final int snapshotId = inodesInPath.getPathSnapshotId();
      return i == null? null: createFileStatus(HdfsFileStatus.EMPTY_NAME, i,
          inodesInPath.getPathSnapshotId());
    } finally {
      readUnlock();
    }
  }
  
  /**
   * Currently we only support "ls /xxx/.snapshot" which will return all the
   * snapshots of a directory. The FSCommand Ls will first call getFileInfo to
   * make sure the file/directory exists (before the real getListing call).
   * Since we do not have a real INode for ".snapshot", we return an empty
   * non-null HdfsFileStatus here.
   */
  private HdfsFileStatus getFileInfo4DotSnapshot(String src)
      throws UnresolvedLinkException {
    if (getINode4DotSnapshot(src) != null) {
      return new HdfsFileStatus(0, true, 0, 0, 0, 0, null, null, null, null,
          HdfsFileStatus.EMPTY_NAME, -1L, 0, null);
    }
    return null;
  }

  private INode getINode4DotSnapshot(String src) throws UnresolvedLinkException {
    Preconditions.checkArgument(
        src.endsWith(HdfsConstants.SEPARATOR_DOT_SNAPSHOT_DIR),
        "%s does not end with %s", src, HdfsConstants.SEPARATOR_DOT_SNAPSHOT_DIR);
    
    final String dirPath = normalizePath(src.substring(0,
        src.length() - HdfsConstants.DOT_SNAPSHOT_DIR.length()));
    
    final INode node = this.getINode(dirPath);
    if (node != null
        && node.isDirectory()
        && node.asDirectory() instanceof INodeDirectorySnapshottable) {
      return node;
    }
    return null;
  }

  INodesInPath getExistingPathINodes(byte[][] components)
      throws UnresolvedLinkException {
    return INodesInPath.resolve(rootDir, components);
  }

  /**
   * Get {@link INode} associated with the file / directory.
   */
  public INode getINode(String src) throws UnresolvedLinkException {
    return getLastINodeInPath(src).getINode(0);
  }

  /**
   * Get {@link INode} associated with the file / directory.
   */
  public INodesInPath getLastINodeInPath(String src)
       throws UnresolvedLinkException {
    readLock();
    try {
      return getLastINodeInPath(src, true);
    } finally {
      readUnlock();
    }
  }

  /**
   * Get {@link INode} associated with the file / directory.
   */
  public INodesInPath getINodesInPath4Write(String src
      ) throws UnresolvedLinkException, SnapshotAccessControlException {
    readLock();
    try {
      return getINodesInPath4Write(src, true);
    } finally {
      readUnlock();
    }
  }

  /**
   * Get {@link INode} associated with the file / directory.
   * @throws SnapshotAccessControlException if path is in RO snapshot
   */
  public INode getINode4Write(String src) throws UnresolvedLinkException,
      SnapshotAccessControlException {
    readLock();
    try {
      return getINode4Write(src, true);
    } finally {
      readUnlock();
    }
  }

  /** 
   * Check whether the filepath could be created
   * @throws SnapshotAccessControlException if path is in RO snapshot
   */
  boolean isValidToCreate(String src) throws UnresolvedLinkException,
      SnapshotAccessControlException {
    String srcs = normalizePath(src);
    readLock();
    try {
      return srcs.startsWith("/") && !srcs.endsWith("/")
              && getINode4Write(srcs, false) == null;
    } finally {
      readUnlock();
    }
  }

  /**
   * Check whether the path specifies a directory
   */
  boolean isDir(String src) throws UnresolvedLinkException {
    src = normalizePath(src);
    readLock();
    try {
      INode node = getNode(src, false);
      return node != null && node.isDirectory();
    } finally {
      readUnlock();
    }
  }
  
  /**
   * Check whether the path specifies a directory
   * @throws SnapshotAccessControlException if path is in RO snapshot
   */
  boolean isDirMutable(String src) throws UnresolvedLinkException,
      SnapshotAccessControlException {
    src = normalizePath(src);
    readLock();
    try {
      INode node = getINode4Write(src, false);
      return node != null && node.isDirectory();
    } finally {
      readUnlock();
    }
  }

  /** Updates namespace and diskspace consumed for all
   * directories until the parent directory of file represented by path.
   * 
   * @param path path for the file.
   * @param nsDelta the delta change of namespace
   * @param dsDelta the delta change of diskspace
   * @throws QuotaExceededException if the new count violates any quota limit
   * @throws FileNotFoundException if path does not exist.
   */
  void updateSpaceConsumed(String path, long nsDelta, long dsDelta)
      throws QuotaExceededException, FileNotFoundException,
          UnresolvedLinkException, SnapshotAccessControlException {
    writeLock();
    try {
      final INodesInPath iip = getINodesInPath4Write(path, false);
      if (iip.getLastINode() == null) {
        throw new FileNotFoundException("Path not found: " + path);
      }
      updateCount(iip, nsDelta, dsDelta, true);
    } finally {
      writeUnlock();
    }
  }
  
  private void updateCount(INodesInPath iip, long nsDelta, long dsDelta,
      boolean checkQuota) throws QuotaExceededException {
    updateCount(iip, iip.getINodes().length - 1, nsDelta, dsDelta, checkQuota);
  }

  /** update count of each inode with quota
   * 
   * @param iip inodes in a path
   * @param numOfINodes the number of inodes to update starting from index 0
   * @param nsDelta the delta change of namespace
   * @param dsDelta the delta change of diskspace
   * @param checkQuota if true then check if quota is exceeded
   * @throws QuotaExceededException if the new count violates any quota limit
   */
  private void updateCount(INodesInPath iip, int numOfINodes, 
                           long nsDelta, long dsDelta, boolean checkQuota)
                           throws QuotaExceededException {
    assert hasWriteLock();
    if (!namesystem.isImageLoaded()) {
      //still initializing. do not check or update quotas.
      return;
    }
    final INode[] inodes = iip.getINodes();
    if (numOfINodes > inodes.length) {
      numOfINodes = inodes.length;
    }
    if (checkQuota && !skipQuotaCheck) {
      verifyQuota(inodes, numOfINodes, nsDelta, dsDelta, null);
    }
    unprotectedUpdateCount(iip, numOfINodes, nsDelta, dsDelta);
  }
  
  /** 
   * update quota of each inode and check to see if quota is exceeded. 
   * See {@link #updateCount(INodesInPath, long, long, boolean)}
   */ 
  private void updateCountNoQuotaCheck(INodesInPath inodesInPath,
      int numOfINodes, long nsDelta, long dsDelta) {
    assert hasWriteLock();
    try {
      updateCount(inodesInPath, numOfINodes, nsDelta, dsDelta, false);
    } catch (QuotaExceededException e) {
      NameNode.LOG.error("BUG: unexpected exception ", e);
    }
  }
  
  /**
   * updates quota without verification
   * callers responsibility is to make sure quota is not exceeded
   */
  private static void unprotectedUpdateCount(INodesInPath inodesInPath,
      int numOfINodes, long nsDelta, long dsDelta) {
    final INode[] inodes = inodesInPath.getINodes();
    for(int i=0; i < numOfINodes; i++) {
      if (inodes[i].isQuotaSet()) { // a directory with quota
        inodes[i].asDirectory().getDirectoryWithQuotaFeature()
            .addSpaceConsumed2Cache(nsDelta, dsDelta);
      }
    }
  }
  
  /** Return the name of the path represented by inodes at [0, pos] */
  static String getFullPathName(INode[] inodes, int pos) {
    StringBuilder fullPathName = new StringBuilder();
    if (inodes[0].isRoot()) {
      if (pos == 0) return Path.SEPARATOR;
    } else {
      fullPathName.append(inodes[0].getLocalName());
    }
    
    for (int i=1; i<=pos; i++) {
      fullPathName.append(Path.SEPARATOR_CHAR).append(inodes[i].getLocalName());
    }
    return fullPathName.toString();
  }

  /**
   * @return the relative path of an inode from one of its ancestors,
   *         represented by an array of inodes.
   */
  private static INode[] getRelativePathINodes(INode inode, INode ancestor) {
    // calculate the depth of this inode from the ancestor
    int depth = 0;
    for (INode i = inode; i != null && !i.equals(ancestor); i = i.getParent()) {
      depth++;
    }
    INode[] inodes = new INode[depth];

    // fill up the inodes in the path from this inode to root
    for (int i = 0; i < depth; i++) {
      if (inode == null) {
        NameNode.stateChangeLog.warn("Could not get full path."
            + " Corresponding file might have deleted already.");
        return null;
      }
      inodes[depth-i-1] = inode;
      inode = inode.getParent();
    }
    return inodes;
  }
  
  private static INode[] getFullPathINodes(INode inode) {
    return getRelativePathINodes(inode, null);
  }
  
  /** Return the full path name of the specified inode */
  static String getFullPathName(INode inode) {
    INode[] inodes = getFullPathINodes(inode);
    // inodes can be null only when its called without holding lock
    return inodes == null ? "" : getFullPathName(inodes, inodes.length - 1);
  }

  INode unprotectedMkdir(long inodeId, String src, PermissionStatus permissions,
                          List<AclEntry> aclEntries, long timestamp)
      throws QuotaExceededException, UnresolvedLinkException, AclException {
    assert hasWriteLock();
    byte[][] components = INode.getPathComponents(src);
    INodesInPath iip = getExistingPathINodes(components);
    INode[] inodes = iip.getINodes();
    final int pos = inodes.length - 1;
    unprotectedMkdir(inodeId, iip, pos, components[pos], permissions, aclEntries,
        timestamp);
    return inodes[pos];
  }

  /** create a directory at index pos.
   * The parent path to the directory is at [0, pos-1].
   * All ancestors exist. Newly created one stored at index pos.
   */
  void unprotectedMkdir(long inodeId, INodesInPath inodesInPath,
      int pos, byte[] name, PermissionStatus permission,
      List<AclEntry> aclEntries, long timestamp)
      throws QuotaExceededException, AclException {
    assert hasWriteLock();
    final INodeDirectory dir = new INodeDirectory(inodeId, name, permission,
        timestamp);
    if (addChild(inodesInPath, pos, dir, true)) {
      if (aclEntries != null) {
        AclStorage.updateINodeAcl(dir, aclEntries, Snapshot.CURRENT_STATE_ID);
      }
      inodesInPath.setINode(pos, dir);
    }
  }
  
  /**
   * Add the given child to the namespace.
   * @param src The full path name of the child node.
   * @throws QuotaExceededException is thrown if it violates quota limit
   */
  private boolean addINode(String src, INode child
      ) throws QuotaExceededException, UnresolvedLinkException {
    byte[][] components = INode.getPathComponents(src);
    child.setLocalName(components[components.length-1]);
    cacheName(child);
    writeLock();
    try {
      return addLastINode(getExistingPathINodes(components), child, true);
    } finally {
      writeUnlock();
    }
  }

  /**
   * Verify quota for adding or moving a new INode with required 
   * namespace and diskspace to a given position.
   *  
   * @param inodes INodes corresponding to a path
   * @param pos position where a new INode will be added
   * @param nsDelta needed namespace
   * @param dsDelta needed diskspace
   * @param commonAncestor Last node in inodes array that is a common ancestor
   *          for a INode that is being moved from one location to the other.
   *          Pass null if a node is not being moved.
   * @throws QuotaExceededException if quota limit is exceeded.
   */
  private static void verifyQuota(INode[] inodes, int pos, long nsDelta,
      long dsDelta, INode commonAncestor) throws QuotaExceededException {
    if (nsDelta <= 0 && dsDelta <= 0) {
      // if quota is being freed or not being consumed
      return;
    }

    // check existing components in the path
    for(int i = (pos > inodes.length? inodes.length: pos) - 1; i >= 0; i--) {
      if (commonAncestor == inodes[i]) {
        // Stop checking for quota when common ancestor is reached
        return;
      }
      final DirectoryWithQuotaFeature q
          = inodes[i].asDirectory().getDirectoryWithQuotaFeature();
      if (q != null) { // a directory with quota
        try {
          q.verifyQuota(nsDelta, dsDelta);
        } catch (QuotaExceededException e) {
          e.setPathName(getFullPathName(inodes, i));
          throw e;
        }
      }
    }
  }
  
  /**
   * Verify quota for rename operation where srcInodes[srcInodes.length-1] moves
   * dstInodes[dstInodes.length-1]
   * 
   * @param src directory from where node is being moved.
   * @param dst directory to where node is moved to.
   * @throws QuotaExceededException if quota limit is exceeded.
   */
  private void verifyQuotaForRename(INode[] src, INode[] dst)
      throws QuotaExceededException {
    if (!namesystem.isImageLoaded() || skipQuotaCheck) {
      // Do not check quota if edits log is still being processed
      return;
    }
    int i = 0;
    while(src[i] == dst[i]) { i++; }
    // src[i - 1] is the last common ancestor.

    final Quota.Counts delta = src[src.length - 1].computeQuotaUsage();
    
    // Reduce the required quota by dst that is being removed
    final int dstIndex = dst.length - 1;
    if (dst[dstIndex] != null) {
      delta.subtract(dst[dstIndex].computeQuotaUsage());
    }
    verifyQuota(dst, dstIndex, delta.get(Quota.NAMESPACE),
        delta.get(Quota.DISKSPACE), src[i - 1]);
  }

  /**
   * Checks file system limits (max component length and max directory items)
   * during a rename operation.
   *
   * @param srcIIP INodesInPath containing every inode in the rename source
   * @param dstIIP INodesInPath containing every inode in the rename destination
   * @throws PathComponentTooLongException child's name is too long.
   * @throws MaxDirectoryItemsExceededException too many children.
   */
  private void verifyFsLimitsForRename(INodesInPath srcIIP, INodesInPath dstIIP)
      throws PathComponentTooLongException, MaxDirectoryItemsExceededException {
    byte[] dstChildName = dstIIP.getLastLocalName();
    INode[] dstInodes = dstIIP.getINodes();
    int pos = dstInodes.length - 1;
    verifyMaxComponentLength(dstChildName, dstInodes, pos);
    // Do not enforce max directory items if renaming within same directory.
    if (srcIIP.getINode(-2) != dstIIP.getINode(-2)) {
      verifyMaxDirItems(dstInodes, pos);
    }
  }

  /** Verify if the snapshot name is legal. */
  void verifySnapshotName(String snapshotName, String path)
      throws PathComponentTooLongException {
    if (snapshotName.contains(Path.SEPARATOR)) {
      throw new HadoopIllegalArgumentException(
          "Snapshot name cannot contain \"" + Path.SEPARATOR + "\"");
    }
    final byte[] bytes = DFSUtil.string2Bytes(snapshotName);
    verifyINodeName(bytes);
    verifyMaxComponentLength(bytes, path, 0);
  }
  
  /** Verify if the inode name is legal. */
  void verifyINodeName(byte[] childName) throws HadoopIllegalArgumentException {
    if (Arrays.equals(HdfsConstants.DOT_SNAPSHOT_DIR_BYTES, childName)) {
      String s = "\"" + HdfsConstants.DOT_SNAPSHOT_DIR + "\" is a reserved name.";
      if (!namesystem.isImageLoaded()) {
        s += "  Please rename it before upgrade.";
      }
      throw new HadoopIllegalArgumentException(s);
    }
  }

  /**
   * Verify child's name for fs limit.
   *
   * @param childName byte[] containing new child name
   * @param parentPath Object either INode[] or String containing parent path
   * @param pos int position of new child in path
   * @throws PathComponentTooLongException child's name is too long.
   */
  private void verifyMaxComponentLength(byte[] childName, Object parentPath,
      int pos) throws PathComponentTooLongException {
    if (maxComponentLength == 0) {
      return;
    }

    final int length = childName.length;
    if (length > maxComponentLength) {
      final String p = parentPath instanceof INode[]?
          getFullPathName((INode[])parentPath, pos - 1): (String)parentPath;
      final PathComponentTooLongException e = new PathComponentTooLongException(
          maxComponentLength, length, p, DFSUtil.bytes2String(childName));
      if (namesystem.isImageLoaded()) {
        throw e;
      } else {
        // Do not throw if edits log is still being processed
        NameNode.LOG.error("ERROR in FSDirectory.verifyINodeName", e);
      }
    }
  }

  /**
   * Verify children size for fs limit.
   *
   * @param pathComponents INode[] containing full path of inodes to new child
   * @param pos int position of new child in pathComponents
   * @throws MaxDirectoryItemsExceededException too many children.
   */
  private void verifyMaxDirItems(INode[] pathComponents, int pos)
      throws MaxDirectoryItemsExceededException {

    final INodeDirectory parent = pathComponents[pos-1].asDirectory();
    final int count = parent.getChildrenList(Snapshot.CURRENT_STATE_ID).size();
    if (count >= maxDirItems) {
      final MaxDirectoryItemsExceededException e
          = new MaxDirectoryItemsExceededException(maxDirItems, count);
      if (namesystem.isImageLoaded()) {
        e.setPathName(getFullPathName(pathComponents, pos - 1));
        throw e;
      } else {
        // Do not throw if edits log is still being processed
        NameNode.LOG.error("FSDirectory.verifyMaxDirItems: "
            + e.getLocalizedMessage());
      }
    }
  }
  
  /**
   * The same as {@link #addChild(INodesInPath, int, INode, boolean)}
   * with pos = length - 1.
   */
  private boolean addLastINode(INodesInPath inodesInPath,
      INode inode, boolean checkQuota) throws QuotaExceededException {
    final int pos = inodesInPath.getINodes().length - 1;
    return addChild(inodesInPath, pos, inode, checkQuota);
  }

  /** Add a node child to the inodes at index pos. 
   * Its ancestors are stored at [0, pos-1].
   * @return false if the child with this name already exists; 
   *         otherwise return true;
   * @throws QuotaExceededException is thrown if it violates quota limit
   */
  private boolean addChild(INodesInPath iip, int pos,
      INode child, boolean checkQuota) throws QuotaExceededException {
    final INode[] inodes = iip.getINodes();
    // Disallow creation of /.reserved. This may be created when loading
    // editlog/fsimage during upgrade since /.reserved was a valid name in older
    // release. This may also be called when a user tries to create a file
    // or directory /.reserved.
    if (pos == 1 && inodes[0] == rootDir && isReservedName(child)) {
      throw new HadoopIllegalArgumentException(
          "File name \"" + child.getLocalName() + "\" is reserved and cannot "
              + "be created. If this is during upgrade change the name of the "
              + "existing file or directory to another name before upgrading "
              + "to the new release.");
    }
    // The filesystem limits are not really quotas, so this check may appear
    // odd. It's because a rename operation deletes the src, tries to add
    // to the dest, if that fails, re-adds the src from whence it came.
    // The rename code disables the quota when it's restoring to the
    // original location becase a quota violation would cause the the item
    // to go "poof".  The fs limits must be bypassed for the same reason.
    if (checkQuota) {
      verifyMaxComponentLength(child.getLocalNameBytes(), inodes, pos);
      verifyMaxDirItems(inodes, pos);
    }
    // always verify inode name
    verifyINodeName(child.getLocalNameBytes());
    
    final Quota.Counts counts = child.computeQuotaUsage();
    updateCount(iip, pos,
        counts.get(Quota.NAMESPACE), counts.get(Quota.DISKSPACE), checkQuota);
    boolean isRename = (child.getParent() != null);
    final INodeDirectory parent = inodes[pos-1].asDirectory();
    boolean added;
    try {
      added = parent.addChild(child, true, iip.getLatestSnapshotId());
    } catch (QuotaExceededException e) {
      updateCountNoQuotaCheck(iip, pos,
          -counts.get(Quota.NAMESPACE), -counts.get(Quota.DISKSPACE));
      throw e;
    }
    if (!added) {
      updateCountNoQuotaCheck(iip, pos,
          -counts.get(Quota.NAMESPACE), -counts.get(Quota.DISKSPACE));
    } else {
      iip.setINode(pos - 1, child.getParent());
      if (!isRename) {
        AclStorage.copyINodeDefaultAcl(child);
      }
      addToInodeMap(child);
    }
    return added;
  }
  
  private boolean addLastINodeNoQuotaCheck(INodesInPath inodesInPath, INode i) {
    try {
      return addLastINode(inodesInPath, i, false);
    } catch (QuotaExceededException e) {
      NameNode.LOG.warn("FSDirectory.addChildNoQuotaCheck - unexpected", e);
    }
    return false;
  }
  
  /**
   * Remove the last inode in the path from the namespace.
   * Count of each ancestor with quota is also updated.
   * @return -1 for failing to remove;
   *          0 for removing a reference whose referred inode has other 
   *            reference nodes;
   *         >0 otherwise. 
   */
  private long removeLastINode(final INodesInPath iip)
      throws QuotaExceededException {
    final int latestSnapshot = iip.getLatestSnapshotId();
    final INode last = iip.getLastINode();
    final INodeDirectory parent = iip.getINode(-2).asDirectory();
    if (!parent.removeChild(last, latestSnapshot)) {
      return -1;
    }
    
    if (!last.isInLatestSnapshot(latestSnapshot)) {
      final Quota.Counts counts = last.computeQuotaUsage();
      updateCountNoQuotaCheck(iip, iip.getINodes().length - 1,
          -counts.get(Quota.NAMESPACE), -counts.get(Quota.DISKSPACE));

      if (INodeReference.tryRemoveReference(last) > 0) {
        return 0;
      } else {
        return counts.get(Quota.NAMESPACE);
      }
    }
    return 1;
  }

  static String normalizePath(String src) {
    if (src.length() > 1 && src.endsWith("/")) {
      src = src.substring(0, src.length() - 1);
    }
    return src;
  }

  ContentSummary getContentSummary(String src) 
    throws FileNotFoundException, UnresolvedLinkException {
    String srcs = normalizePath(src);
    readLock();
    try {
      INode targetNode = getNode(srcs, false);
      if (targetNode == null) {
        throw new FileNotFoundException("File does not exist: " + srcs);
      }
      else {
        // Make it relinquish locks everytime contentCountLimit entries are
        // processed. 0 means disabled. I.e. blocking for the entire duration.
        ContentSummaryComputationContext cscc =

            new ContentSummaryComputationContext(this, getFSNamesystem(),
            contentCountLimit);
        ContentSummary cs = targetNode.computeAndConvertContentSummary(cscc);
        yieldCount += cscc.getYieldCount();
        return cs;
      }
    } finally {
      readUnlock();
    }
  }

  @VisibleForTesting
  public long getYieldCount() {
    return yieldCount;
  }

  public INodeMap getINodeMap() {
    return inodeMap;
  }
  
  /**
   * This method is always called with writeLock of FSDirectory held.
   */
  public final void addToInodeMap(INode inode) {
    if (inode instanceof INodeWithAdditionalFields) {
      inodeMap.put(inode);
      if (!inode.isSymlink()) {
        final XAttrFeature xaf = inode.getXAttrFeature();
        if (xaf != null) {
          final List<XAttr> xattrs = xaf.getXAttrs();
          for (XAttr xattr : xattrs) {
            final String xaName = XAttrHelper.getPrefixName(xattr);
            if (CRYPTO_XATTR_ENCRYPTION_ZONE.equals(xaName)) {
              encryptionZones.put(inode.getId(), new EncryptionZoneInt(
                  new String(xattr.getValue()), inode.getId()));
            }
          }
        }
      }
    }
  }
  
  /**
   * This method is always called with writeLock of FSDirectory held.
   */
  public final void removeFromInodeMap(List<? extends INode> inodes) {
    if (inodes != null) {
      for (INode inode : inodes) {
        if (inode != null && inode instanceof INodeWithAdditionalFields) {
          inodeMap.remove(inode);
          encryptionZones.remove(inode.getId());
        }
      }
    }
  }
  
  /**
   * Get the inode from inodeMap based on its inode id.
   * @param id The given id
   * @return The inode associated with the given id
   */
  public INode getInode(long id) {
    readLock();
    try {
      return inodeMap.get(id);
    } finally {
      readUnlock();
    }
  }
  
  @VisibleForTesting
  int getInodeMapSize() {
    return inodeMap.size();
  }
  
  /**
   * See {@link ClientProtocol#setQuota(String, long, long)} for the contract.
   * Sets quota for for a directory.
   * @return INodeDirectory if any of the quotas have changed. null otherwise.
   * @throws FileNotFoundException if the path does not exist.
   * @throws PathIsNotDirectoryException if the path is not a directory.
   * @throws QuotaExceededException if the directory tree size is 
   *                                greater than the given quota
   * @throws UnresolvedLinkException if a symlink is encountered in src.
   * @throws SnapshotAccessControlException if path is in RO snapshot
   */
  INodeDirectory unprotectedSetQuota(String src, long nsQuota, long dsQuota)
      throws FileNotFoundException, PathIsNotDirectoryException,
      QuotaExceededException, UnresolvedLinkException,
      SnapshotAccessControlException {
    assert hasWriteLock();
    // sanity check
    if ((nsQuota < 0 && nsQuota != HdfsConstants.QUOTA_DONT_SET && 
         nsQuota != HdfsConstants.QUOTA_RESET) || 
        (dsQuota < 0 && dsQuota != HdfsConstants.QUOTA_DONT_SET && 
          dsQuota != HdfsConstants.QUOTA_RESET)) {
      throw new IllegalArgumentException("Illegal value for nsQuota or " +
                                         "dsQuota : " + nsQuota + " and " +
                                         dsQuota);
    }
    
    String srcs = normalizePath(src);
    final INodesInPath iip = getINodesInPath4Write(srcs, true);
    INodeDirectory dirNode = INodeDirectory.valueOf(iip.getLastINode(), srcs);
    if (dirNode.isRoot() && nsQuota == HdfsConstants.QUOTA_RESET) {
      throw new IllegalArgumentException("Cannot clear namespace quota on root.");
    } else { // a directory inode
      final Quota.Counts oldQuota = dirNode.getQuotaCounts();
      final long oldNsQuota = oldQuota.get(Quota.NAMESPACE);
      final long oldDsQuota = oldQuota.get(Quota.DISKSPACE);
      if (nsQuota == HdfsConstants.QUOTA_DONT_SET) {
        nsQuota = oldNsQuota;
      }
      if (dsQuota == HdfsConstants.QUOTA_DONT_SET) {
        dsQuota = oldDsQuota;
      }        
      if (oldNsQuota == nsQuota && oldDsQuota == dsQuota) {
        return null;
      }

      final int latest = iip.getLatestSnapshotId();
      dirNode = dirNode.recordModification(latest);
      dirNode.setQuota(nsQuota, dsQuota);
      return dirNode;
    }
  }
  
  /**
   * See {@link ClientProtocol#setQuota(String, long, long)} for the contract.
   * @return INodeDirectory if any of the quotas have changed. null otherwise.
   * @throws SnapshotAccessControlException if path is in RO snapshot
   * @see #unprotectedSetQuota(String, long, long)
   */
  INodeDirectory setQuota(String src, long nsQuota, long dsQuota)
      throws FileNotFoundException, PathIsNotDirectoryException,
      QuotaExceededException, UnresolvedLinkException,
      SnapshotAccessControlException {
    writeLock();
    try {
      return unprotectedSetQuota(src, nsQuota, dsQuota);
    } finally {
      writeUnlock();
    }
  }
  
  long totalInodes() {
    readLock();
    try {
      return rootDir.getDirectoryWithQuotaFeature().getSpaceConsumed()
          .get(Quota.NAMESPACE);
    } finally {
      readUnlock();
    }
  }

  /**
   * Sets the access time on the file/directory. Logs it in the transaction log.
   */
  boolean setTimes(INode inode, long mtime, long atime, boolean force,
                   int latestSnapshotId) throws QuotaExceededException {
    writeLock();
    try {
      return unprotectedSetTimes(inode, mtime, atime, force, latestSnapshotId);
    } finally {
      writeUnlock();
    }
  }

  boolean unprotectedSetTimes(String src, long mtime, long atime, boolean force) 
      throws UnresolvedLinkException, QuotaExceededException {
    assert hasWriteLock();
    final INodesInPath i = getLastINodeInPath(src); 
    return unprotectedSetTimes(i.getLastINode(), mtime, atime, force,
        i.getLatestSnapshotId());
  }

  private boolean unprotectedSetTimes(INode inode, long mtime,
      long atime, boolean force, int latest) throws QuotaExceededException {
    assert hasWriteLock();
    boolean status = false;
    if (mtime != -1) {
      inode = inode.setModificationTime(mtime, latest);
      status = true;
    }
    if (atime != -1) {
      long inodeTime = inode.getAccessTime();

      // if the last access time update was within the last precision interval, then
      // no need to store access time
      if (atime <= inodeTime + getFSNamesystem().getAccessTimePrecision() && !force) {
        status =  false;
      } else {
        inode.setAccessTime(atime, latest);
        status = true;
      }
    } 
    return status;
  }

  /**
   * Reset the entire namespace tree.
   */
  void reset() {
    writeLock();
    try {
      rootDir = createRoot(getFSNamesystem());
      inodeMap.clear();
      addToInodeMap(rootDir);
      nameCache.reset();
    } finally {
      writeUnlock();
    }
  }

  /**
   * create an hdfs file status from an inode
   * 
   * @param path the local name
   * @param node inode
   * @param needLocation if block locations need to be included or not
   * @return a file status
   * @throws IOException if any error occurs
   */
  private HdfsFileStatus createFileStatus(byte[] path, INode node,
      boolean needLocation, int snapshot) throws IOException {
    if (needLocation) {
      return createLocatedFileStatus(path, node, snapshot);
    } else {
      return createFileStatus(path, node, snapshot);
    }
  }
  /**
   * Create FileStatus by file INode 
   */
   HdfsFileStatus createFileStatus(byte[] path, INode node,
       int snapshot) throws IOException {
     long size = 0;     // length is zero for directories
     short replication = 0;
     long blocksize = 0;
     if (node.isFile()) {
       final INodeFile fileNode = node.asFile();
       size = fileNode.computeFileSize(snapshot);
       replication = fileNode.getFileReplication(snapshot);
       blocksize = fileNode.getPreferredBlockSize();
     }
     int childrenNum = node.isDirectory() ? 
         node.asDirectory().getChildrenNum(snapshot) : 0;

     FileEncryptionInfo feInfo = getFileEncryptionInfo(node, snapshot);

     return new HdfsFileStatus(
        size, 
        node.isDirectory(), 
        replication, 
        blocksize,
        node.getModificationTime(snapshot),
        node.getAccessTime(snapshot),
        getPermissionForFileStatus(node, snapshot),
        node.getUserName(snapshot),
        node.getGroupName(snapshot),
        node.isSymlink() ? node.asSymlink().getSymlink() : null,
        path,
        node.getId(),
        childrenNum,
        feInfo);
  }

  /**
   * Create FileStatus with location info by file INode
   */
  private HdfsLocatedFileStatus createLocatedFileStatus(byte[] path,
      INode node, int snapshot) throws IOException {
    assert hasReadLock();
    long size = 0; // length is zero for directories
    short replication = 0;
    long blocksize = 0;
    LocatedBlocks loc = null;
    if (node.isFile()) {
      final INodeFile fileNode = node.asFile();
      size = fileNode.computeFileSize(snapshot);
      replication = fileNode.getFileReplication(snapshot);
      blocksize = fileNode.getPreferredBlockSize();

      final boolean inSnapshot = snapshot != Snapshot.CURRENT_STATE_ID; 
      final boolean isUc = !inSnapshot && fileNode.isUnderConstruction();
      final long fileSize = !inSnapshot && isUc ? 
          fileNode.computeFileSizeNotIncludingLastUcBlock() : size;
      final FileEncryptionInfo feInfo = getFileEncryptionInfo(node, snapshot);

      loc = getFSNamesystem().getBlockManager().createLocatedBlocks(
          fileNode.getBlocks(), fileSize, isUc, 0L, size, false,
          inSnapshot, feInfo);
      if (loc == null) {
        loc = new LocatedBlocks();
      }
    }
    int childrenNum = node.isDirectory() ? 
        node.asDirectory().getChildrenNum(snapshot) : 0;

    final FileEncryptionInfo feInfo = getFileEncryptionInfo(node, snapshot);

    HdfsLocatedFileStatus status =
        new HdfsLocatedFileStatus(size, node.isDirectory(), replication,
          blocksize, node.getModificationTime(snapshot),
          node.getAccessTime(snapshot),
          getPermissionForFileStatus(node, snapshot),
          node.getUserName(snapshot), node.getGroupName(snapshot),
          node.isSymlink() ? node.asSymlink().getSymlink() : null, path,
          node.getId(), loc, childrenNum, feInfo);
    // Set caching information for the located blocks.
    if (loc != null) {
      CacheManager cacheManager = namesystem.getCacheManager();
      for (LocatedBlock lb: loc.getLocatedBlocks()) {
        cacheManager.setCachedLocations(lb);
      }
    }
    return status;
  }

  /**
   * Returns an inode's FsPermission for use in an outbound FileStatus.  If the
   * inode has an ACL, then this method will convert to a FsAclPermission.
   *
   * @param node INode to check
   * @param snapshot int snapshot ID
   * @return FsPermission from inode, with ACL bit on if the inode has an ACL
   */
  private static FsPermission getPermissionForFileStatus(INode node,
      int snapshot) {
    FsPermission perm = node.getFsPermission(snapshot);
    if (node.getAclFeature(snapshot) != null) {
      perm = new FsAclPermission(perm);
    }
    return perm;
  }

  /**
   * Add the specified path into the namespace.
   */
  INodeSymlink addSymlink(long id, String path, String target,
                          long mtime, long atime, PermissionStatus perm)
          throws UnresolvedLinkException, QuotaExceededException {
    writeLock();
    try {
      return unprotectedAddSymlink(id, path, target, mtime, atime, perm);
    } finally {
      writeUnlock();
    }
  }

  INodeSymlink unprotectedAddSymlink(long id, String path, String target,
      long mtime, long atime, PermissionStatus perm)
      throws UnresolvedLinkException, QuotaExceededException {
    assert hasWriteLock();
    final INodeSymlink symlink = new INodeSymlink(id, null, perm, mtime, atime,
        target);
    return addINode(path, symlink) ? symlink : null;
  }

  List<AclEntry> modifyAclEntries(String src, List<AclEntry> aclSpec) throws IOException {
    writeLock();
    try {
      return unprotectedModifyAclEntries(src, aclSpec);
    } finally {
      writeUnlock();
    }
  }

  private List<AclEntry> unprotectedModifyAclEntries(String src,
      List<AclEntry> aclSpec) throws IOException {
    assert hasWriteLock();
    INodesInPath iip = getINodesInPath4Write(normalizePath(src), true);
    INode inode = resolveLastINode(src, iip);
    int snapshotId = iip.getLatestSnapshotId();
    List<AclEntry> existingAcl = AclStorage.readINodeLogicalAcl(inode);
    List<AclEntry> newAcl = AclTransformation.mergeAclEntries(existingAcl,
      aclSpec);
    AclStorage.updateINodeAcl(inode, newAcl, snapshotId);
    return newAcl;
  }

  List<AclEntry> removeAclEntries(String src, List<AclEntry> aclSpec) throws IOException {
    writeLock();
    try {
      return unprotectedRemoveAclEntries(src, aclSpec);
    } finally {
      writeUnlock();
    }
  }

  private List<AclEntry> unprotectedRemoveAclEntries(String src,
      List<AclEntry> aclSpec) throws IOException {
    assert hasWriteLock();
    INodesInPath iip = getINodesInPath4Write(normalizePath(src), true);
    INode inode = resolveLastINode(src, iip);
    int snapshotId = iip.getLatestSnapshotId();
    List<AclEntry> existingAcl = AclStorage.readINodeLogicalAcl(inode);
    List<AclEntry> newAcl = AclTransformation.filterAclEntriesByAclSpec(
      existingAcl, aclSpec);
    AclStorage.updateINodeAcl(inode, newAcl, snapshotId);
    return newAcl;
  }

  List<AclEntry> removeDefaultAcl(String src) throws IOException {
    writeLock();
    try {
      return unprotectedRemoveDefaultAcl(src);
    } finally {
      writeUnlock();
    }
  }

  private List<AclEntry> unprotectedRemoveDefaultAcl(String src)
      throws IOException {
    assert hasWriteLock();
    INodesInPath iip = getINodesInPath4Write(normalizePath(src), true);
    INode inode = resolveLastINode(src, iip);
    int snapshotId = iip.getLatestSnapshotId();
    List<AclEntry> existingAcl = AclStorage.readINodeLogicalAcl(inode);
    List<AclEntry> newAcl = AclTransformation.filterDefaultAclEntries(
      existingAcl);
    AclStorage.updateINodeAcl(inode, newAcl, snapshotId);
    return newAcl;
  }

  void removeAcl(String src) throws IOException {
    writeLock();
    try {
      unprotectedRemoveAcl(src);
    } finally {
      writeUnlock();
    }
  }

  private void unprotectedRemoveAcl(String src) throws IOException {
    assert hasWriteLock();
    INodesInPath iip = getINodesInPath4Write(normalizePath(src), true);
    INode inode = resolveLastINode(src, iip);
    int snapshotId = iip.getLatestSnapshotId();
    AclStorage.removeINodeAcl(inode, snapshotId);
  }

  List<AclEntry> setAcl(String src, List<AclEntry> aclSpec) throws IOException {
    writeLock();
    try {
      return unprotectedSetAcl(src, aclSpec);
    } finally {
      writeUnlock();
    }
  }

  List<AclEntry> unprotectedSetAcl(String src, List<AclEntry> aclSpec)
      throws IOException {
    // ACL removal is logged to edits as OP_SET_ACL with an empty list.
    if (aclSpec.isEmpty()) {
      unprotectedRemoveAcl(src);
      return AclFeature.EMPTY_ENTRY_LIST;
    }

    assert hasWriteLock();
    INodesInPath iip = getINodesInPath4Write(normalizePath(src), true);
    INode inode = resolveLastINode(src, iip);
    int snapshotId = iip.getLatestSnapshotId();
    List<AclEntry> existingAcl = AclStorage.readINodeLogicalAcl(inode);
    List<AclEntry> newAcl = AclTransformation.replaceAclEntries(existingAcl,
      aclSpec);
    AclStorage.updateINodeAcl(inode, newAcl, snapshotId);
    return newAcl;
  }

  AclStatus getAclStatus(String src) throws IOException {
    String srcs = normalizePath(src);
    readLock();
    try {
      // There is no real inode for the path ending in ".snapshot", so return a
      // non-null, unpopulated AclStatus.  This is similar to getFileInfo.
      if (srcs.endsWith(HdfsConstants.SEPARATOR_DOT_SNAPSHOT_DIR) &&
          getINode4DotSnapshot(srcs) != null) {
        return new AclStatus.Builder().owner("").group("").build();
      }
      INodesInPath iip = getLastINodeInPath(srcs, true);
      INode inode = resolveLastINode(src, iip);
      int snapshotId = iip.getPathSnapshotId();
      List<AclEntry> acl = AclStorage.readINodeAcl(inode, snapshotId);
      return new AclStatus.Builder()
          .owner(inode.getUserName()).group(inode.getGroupName())
          .stickyBit(inode.getFsPermission(snapshotId).getStickyBit())
          .addEntries(acl).build();
    } finally {
      readUnlock();
    }
  }

  /**
   * Removes a list of XAttrs from an inode at a path.
   *
   * @param src path of inode
   * @param toRemove XAttrs to be removed
   * @return List of XAttrs that were removed
   * @throws IOException if the inode does not exist, if quota is exceeded
   */
  List<XAttr> removeXAttrs(final String src, final List<XAttr> toRemove)
      throws IOException {
    writeLock();
    try {
      return unprotectedRemoveXAttrs(src, toRemove);
    } finally {
      writeUnlock();
    }
  }

  List<XAttr> unprotectedRemoveXAttrs(final String src,
      final List<XAttr> toRemove) throws IOException {
    assert hasWriteLock();
    INodesInPath iip = getINodesInPath4Write(normalizePath(src), true);
    INode inode = resolveLastINode(src, iip);
    int snapshotId = iip.getLatestSnapshotId();
    List<XAttr> existingXAttrs = XAttrStorage.readINodeXAttrs(inode);
    List<XAttr> removedXAttrs = Lists.newArrayListWithCapacity(toRemove.size());
    List<XAttr> newXAttrs = filterINodeXAttrs(existingXAttrs, toRemove,
        removedXAttrs);
    if (existingXAttrs.size() != newXAttrs.size()) {
      XAttrStorage.updateINodeXAttrs(inode, newXAttrs, snapshotId);
      return removedXAttrs;
    }
    return null;
  }

  /**
   * Filter XAttrs from a list of existing XAttrs. Removes matched XAttrs from
   * toFilter and puts them into filtered. Upon completion,
   * toFilter contains the filter XAttrs that were not found, while
   * fitleredXAttrs contains the XAttrs that were found.
   *
   * @param existingXAttrs Existing XAttrs to be filtered
   * @param toFilter XAttrs to filter from the existing XAttrs
   * @param filtered Return parameter, XAttrs that were filtered
   * @return List of XAttrs that does not contain filtered XAttrs
   */
  @VisibleForTesting
  List<XAttr> filterINodeXAttrs(final List<XAttr> existingXAttrs,
      final List<XAttr> toFilter, final List<XAttr> filtered) {
    if (existingXAttrs == null || existingXAttrs.isEmpty() ||
        toFilter == null || toFilter.isEmpty()) {
      return existingXAttrs;
    }

    // Populate a new list with XAttrs that pass the filter
    List<XAttr> newXAttrs =
        Lists.newArrayListWithCapacity(existingXAttrs.size());
    for (XAttr a : existingXAttrs) {
      boolean add = true;
      for (ListIterator<XAttr> it = toFilter.listIterator(); it.hasNext()
          ;) {
        XAttr filter = it.next();
        Preconditions.checkArgument(!KEYID_XATTR.equalsIgnoreValue(filter),
            "The encryption zone xattr should never be deleted.");
        if (a.equalsIgnoreValue(filter)) {
          add = false;
          it.remove();
          filtered.add(filter);
          break;
        }
      }
      if (add) {
        newXAttrs.add(a);
      }
    }

    return newXAttrs;
  }
  
  XAttr createEncryptionZone(String src, String keyId)
    throws IOException {
    writeLock();
    try {
      if (isNonEmptyDirectory(src)) {
        throw new IOException(
          "Attempt to create an encryption zone for a non-empty directory.");
      }

      final INodesInPath srcIIP = getINodesInPath4Write(src, false);
      final EncryptionZoneInt ezi = getEncryptionZoneForPath(srcIIP);
      if (ezi != null) {
        throw new IOException("Directory " + src +
          " is already in an encryption zone. (" + ezi.getFullPathName() + ")");
      }

      final XAttr keyIdXAttr =
        XAttrHelper.buildXAttr(CRYPTO_XATTR_ENCRYPTION_ZONE, keyId.getBytes());
      final List<XAttr> xattrs = Lists.newArrayListWithCapacity(1);
      xattrs.add(keyIdXAttr);
      final INode inode = unprotectedSetXAttrs(src, xattrs,
        EnumSet.of(XAttrSetFlag.CREATE));
      encryptionZones.put(inode.getId(),
          new EncryptionZoneInt(keyId, inode.getId()));
      return keyIdXAttr;
    } finally {
      writeUnlock();
    }
  }

  List<EncryptionZone> listEncryptionZones() throws IOException {
    readLock();
    try {
      final List<EncryptionZone> ret =
        Lists.newArrayListWithExpectedSize(encryptionZones.size());
      for (EncryptionZoneInt ezi : encryptionZones.values()) {
        ret.add(new EncryptionZone(ezi.getFullPathName(), ezi.getKeyId()));
      }
      return ret;
    } finally {
      readUnlock();
    }
  }

  /**
   * Set the FileEncryptionInfo for an INode.
   */
  void setFileEncryptionInfo(String src, FileEncryptionInfo info)
      throws IOException {
    // Make the PB for the xattr
    final HdfsProtos.FileEncryptionInfoProto proto = PBHelper.convert(info);
    final byte[] protoBytes = proto.toByteArray();
    final XAttr fileEncryptionAttr =
        XAttrHelper.buildXAttr(CRYPTO_XATTR_FILE_ENCRYPTION_INFO, protoBytes);
    final List<XAttr> xAttrs = Lists.newArrayListWithCapacity(1);
    xAttrs.add(fileEncryptionAttr);

    writeLock();
    try {
      unprotectedSetXAttrs(src, xAttrs, EnumSet.of(XAttrSetFlag.CREATE));
    } finally {
      writeUnlock();
    }
  }

  /**
   * Return the FileEncryptionInfo for an INode, or null if the INode is not
   * an encrypted file.
   */
  FileEncryptionInfo getFileEncryptionInfo(INode inode, int snapshotId)
      throws IOException {
    if (!inode.isFile()) {
      return null;
    }
    readLock();
    try {
      List<XAttr> xAttrs = XAttrStorage.readINodeXAttrs(inode, snapshotId);
      if (xAttrs == null) {
        return null;
      }
      for (XAttr x : xAttrs) {
        if (XAttrHelper.getPrefixName(x)
            .equals(CRYPTO_XATTR_FILE_ENCRYPTION_INFO)) {
          try {
            HdfsProtos.FileEncryptionInfoProto proto =
                HdfsProtos.FileEncryptionInfoProto.parseFrom(x.getValue());
            FileEncryptionInfo feInfo = PBHelper.convert(proto);
            return feInfo;
          } catch (InvalidProtocolBufferException e) {
            throw new IOException("Could not parse file encryption info for " +
                "inode " + inode, e);
          }
        }
      }
      return null;
    } finally {
      readUnlock();
    }
  }

  void setXAttrs(final String src, final List<XAttr> xAttrs,
      final EnumSet<XAttrSetFlag> flag) throws IOException {
    writeLock();
    try {
      unprotectedSetXAttrs(src, xAttrs, flag);
    } finally {
      writeUnlock();
    }
  }
  
  INode unprotectedSetXAttrs(final String src, final List<XAttr> xAttrs,
      final EnumSet<XAttrSetFlag> flag)
      throws QuotaExceededException, IOException {
    assert hasWriteLock();
    INodesInPath iip = getINodesInPath4Write(normalizePath(src), true);
    INode inode = resolveLastINode(src, iip);
    int snapshotId = iip.getLatestSnapshotId();
    List<XAttr> existingXAttrs = XAttrStorage.readINodeXAttrs(inode);
    List<XAttr> newXAttrs = setINodeXAttrs(existingXAttrs, xAttrs, flag);

    /*
     * If we're adding the encryption zone xattr, then add src to the list
     * of encryption zones.
     */
    for (XAttr xattr : newXAttrs) {
      final String xaName = XAttrHelper.getPrefixName(xattr);
      if (CRYPTO_XATTR_ENCRYPTION_ZONE.equals(xaName)) {
        final EncryptionZoneInt ez =
            new EncryptionZoneInt(new String(xattr.getValue()), inode.getId());
        encryptionZones.put(inode.getId(), ez);
      }
    }

    XAttrStorage.updateINodeXAttrs(inode, newXAttrs, snapshotId);
    return inode;
  }

  List<XAttr> setINodeXAttrs(final List<XAttr> existingXAttrs,
      final List<XAttr> toSet, final EnumSet<XAttrSetFlag> flag)
      throws IOException {
    // Check for duplicate XAttrs in toSet
    // We need to use a custom comparator, so using a HashSet is not suitable
    for (int i = 0; i < toSet.size(); i++) {
      for (int j = i + 1; j < toSet.size(); j++) {
        if (toSet.get(i).equalsIgnoreValue(toSet.get(j))) {
          throw new IOException("Cannot specify the same XAttr to be set " +
              "more than once");
        }
      }
    }

    // Count the current number of user-visible XAttrs for limit checking
    int userVisibleXAttrsNum = 0; // Number of user visible xAttrs

    // The XAttr list is copied to an exactly-sized array when it's stored,
    // so there's no need to size it precisely here.
    int newSize = (existingXAttrs != null) ? existingXAttrs.size() : 0;
    newSize += toSet.size();
    List<XAttr> xAttrs = Lists.newArrayListWithCapacity(newSize);

    // Check if the XAttr already exists to validate with the provided flag
    for (XAttr xAttr: toSet) {
      boolean exist = false;
      if (existingXAttrs != null) {
        for (XAttr a : existingXAttrs) {
          if (a.equalsIgnoreValue(xAttr)) {
            exist = true;
            break;
          }
        }
      }
      XAttrSetFlag.validate(xAttr.getName(), exist, flag);
      // add the new XAttr since it passed validation
      xAttrs.add(xAttr);
      if (isUserVisible(xAttr)) {
        userVisibleXAttrsNum++;
      }
    }

    // Add the existing xattrs back in, if they weren't already set
    if (existingXAttrs != null) {
      for (XAttr existing : existingXAttrs) {
        boolean alreadySet = false;
        for (XAttr set : toSet) {
          if (set.equalsIgnoreValue(existing)) {
            alreadySet = true;
            break;
          }
        }
        if (!alreadySet) {
          xAttrs.add(existing);
          if (isUserVisible(existing)) {
            userVisibleXAttrsNum++;
          }
        }
      }
    }

    if (userVisibleXAttrsNum > inodeXAttrsLimit) {
      throw new IOException("Cannot add additional XAttr to inode, "
          + "would exceed limit of " + inodeXAttrsLimit);
    }

    return xAttrs;
  }
  
  private boolean isUserVisible(XAttr xAttr) {
    if (xAttr.getNameSpace() == XAttr.NameSpace.USER || 
        xAttr.getNameSpace() == XAttr.NameSpace.TRUSTED) {
      return true;
    }
    return false;
  }
  
  List<XAttr> getXAttrs(String src) throws IOException {
    String srcs = normalizePath(src);
    readLock();
    try {
      INodesInPath iip = getLastINodeInPath(srcs, true);
      INode inode = resolveLastINode(src, iip);
      int snapshotId = iip.getPathSnapshotId();
      return XAttrStorage.readINodeXAttrs(inode, snapshotId);
    } finally {
      readUnlock();
    }
  }

  private static INode resolveLastINode(String src, INodesInPath iip)
      throws FileNotFoundException {
    INode inode = iip.getLastINode();
    if (inode == null)
      throw new FileNotFoundException("cannot find " + src);
    return inode;
  }

  /**
   * Caches frequently used file names to reuse file name objects and
   * reduce heap size.
   */
  void cacheName(INode inode) {
    // Name is cached only for files
    if (!inode.isFile()) {
      return;
    }
    ByteArray name = new ByteArray(inode.getLocalNameBytes());
    name = nameCache.put(name);
    if (name != null) {
      inode.setLocalName(name.getBytes());
    }
  }
  
  void shutdown() {
    nameCache.reset();
    inodeMap.clear();
  }
  
  /**
   * Given an INode get all the path complents leading to it from the root.
   * If an Inode corresponding to C is given in /A/B/C, the returned
   * patch components will be {root, A, B, C}.
   * Note that this method cannot handle scenarios where the inode is in a
   * snapshot.
   */
  public static byte[][] getPathComponents(INode inode) {
    List<byte[]> components = new ArrayList<byte[]>();
    components.add(0, inode.getLocalNameBytes());
    while(inode.getParent() != null) {
      components.add(0, inode.getParent().getLocalNameBytes());
      inode = inode.getParent();
    }
    return components.toArray(new byte[components.size()][]);
  }

  /**
   * @return path components for reserved path, else null.
   */
  static byte[][] getPathComponentsForReservedPath(String src) {
    return !isReservedName(src) ? null : INode.getPathComponents(src);
  }

  /** Check if a given inode name is reserved */
  public static boolean isReservedName(INode inode) {
    return CHECK_RESERVED_FILE_NAMES
            && Arrays.equals(inode.getLocalNameBytes(), DOT_RESERVED);
  }

  /** Check if a given path is reserved */
  public static boolean isReservedName(String src) {
    return src.startsWith(DOT_RESERVED_PATH_PREFIX);
  }

  /**
   * Resolve the path of /.reserved/.inodes/<inodeid>/... to a regular path
   * 
   * @param src path that is being processed
   * @param pathComponents path components corresponding to the path
   * @param fsd FSDirectory
   * @return if the path indicates an inode, return path after replacing upto
   *         <inodeid> with the corresponding path of the inode, else the path
   *         in {@code src} as is.
   * @throws FileNotFoundException if inodeid is invalid
   */
  static String resolvePath(String src, byte[][] pathComponents, FSDirectory fsd)
      throws FileNotFoundException {
    if (pathComponents == null || pathComponents.length <= 3) {
      return src;
    }
    // Not /.reserved/.inodes
    if (!Arrays.equals(DOT_RESERVED, pathComponents[1])
        || !Arrays.equals(DOT_INODES, pathComponents[2])) { // Not .inodes path
      return src;
    }
    final String inodeId = DFSUtil.bytes2String(pathComponents[3]);
    final long id;
    try {
      id = Long.parseLong(inodeId);
    } catch (NumberFormatException e) {
      throw new FileNotFoundException("Invalid inode path: " + src);
    }
    if (id == INodeId.ROOT_INODE_ID && pathComponents.length == 4) {
      return Path.SEPARATOR;
    }
    INode inode = fsd.getInode(id);
    if (inode == null) {
      throw new FileNotFoundException(
          "File for given inode path does not exist: " + src);
    }
    
    // Handle single ".." for NFS lookup support.
    if ((pathComponents.length > 4)
        && DFSUtil.bytes2String(pathComponents[4]).equals("..")) {
      INode parent = inode.getParent();
      if (parent == null || parent.getId() == INodeId.ROOT_INODE_ID) {
        // inode is root, or its parent is root.
        return Path.SEPARATOR;
      } else {
        return parent.getFullPathName();
      }
    }

    StringBuilder path = id == INodeId.ROOT_INODE_ID ? new StringBuilder()
        : new StringBuilder(inode.getFullPathName());
    for (int i = 4; i < pathComponents.length; i++) {
      path.append(Path.SEPARATOR).append(DFSUtil.bytes2String(pathComponents[i]));
    }
    if (NameNode.LOG.isDebugEnabled()) {
      NameNode.LOG.debug("Resolved path is " + path);
    }
    return path.toString();
  }

  /** @return the {@link INodesInPath} containing only the last inode. */
  private INodesInPath getLastINodeInPath(String path, boolean resolveLink
  ) throws UnresolvedLinkException {
    return INodesInPath.resolve(rootDir, INode.getPathComponents(path), 1,
            resolveLink);
  }

  /** @return the {@link INodesInPath} containing all inodes in the path. */
  INodesInPath getINodesInPath(String path, boolean resolveLink
  ) throws UnresolvedLinkException {
    final byte[][] components = INode.getPathComponents(path);
    return INodesInPath.resolve(rootDir, components, components.length,
            resolveLink);
  }

  /** @return the last inode in the path. */
  INode getNode(String path, boolean resolveLink)
          throws UnresolvedLinkException {
    return getLastINodeInPath(path, resolveLink).getINode(0);
  }

  /**
   * @return the INode of the last component in src, or null if the last
   * component does not exist.
   * @throws UnresolvedLinkException if symlink can't be resolved
   * @throws SnapshotAccessControlException if path is in RO snapshot
   */
  private INode getINode4Write(String src, boolean resolveLink)
          throws UnresolvedLinkException, SnapshotAccessControlException {
    return getINodesInPath4Write(src, resolveLink).getLastINode();
  }

  /**
   * @return the INodesInPath of the components in src
   * @throws UnresolvedLinkException if symlink can't be resolved
   * @throws SnapshotAccessControlException if path is in RO snapshot
   */
  private INodesInPath getINodesInPath4Write(String src, boolean resolveLink)
          throws UnresolvedLinkException, SnapshotAccessControlException {
    final byte[][] components = INode.getPathComponents(src);
    INodesInPath inodesInPath = INodesInPath.resolve(rootDir, components,
            components.length, resolveLink);
    if (inodesInPath.isSnapshot()) {
      throw new SnapshotAccessControlException(
              "Modification on a read-only snapshot is disallowed");
    }
    return inodesInPath;
  }
}<|MERGE_RESOLUTION|>--- conflicted
+++ resolved
@@ -739,64 +739,6 @@
         + "failed to rename " + src + " to " + dst);
     throw new IOException("rename from " + src + " to " + dst + " failed.");
   }
-<<<<<<< HEAD
-  
-  boolean isInAnEZ(INodesInPath iip)
-    throws UnresolvedLinkException, SnapshotAccessControlException {
-    readLock();
-    try {
-      return (getEncryptionZoneForPath(iip) != null);
-    } finally {
-      readUnlock();
-    }
-  }
-
-  private EncryptionZoneInt getEncryptionZoneForPath(INodesInPath iip) {
-    Preconditions.checkNotNull(iip);
-    final INode[] inodes = iip.getINodes();
-    for (int i = inodes.length -1; i >= 0; i--) {
-      final INode inode = inodes[i];
-      if (inode != null) {
-        final EncryptionZoneInt ezi = encryptionZones.get(inode.getId());
-        if (ezi != null) {
-          return ezi;
-        }
-      }
-    }
-    return null;
-  }
-
-  private void checkEncryptionZoneMoveValidity(INodesInPath srcIIP,
-    INodesInPath dstIIP, String src)
-    throws IOException {
-    final boolean srcInEZ = (getEncryptionZoneForPath(srcIIP) != null);
-    final boolean dstInEZ = (getEncryptionZoneForPath(dstIIP) != null);
-    if (srcInEZ) {
-      if (!dstInEZ) {
-        throw new IOException(src + " can't be moved from an encryption zone.");
-      }
-    } else {
-      if (dstInEZ) {
-        throw new IOException(src + " can't be moved into an encryption zone.");
-      }
-    }
-
-    if (srcInEZ || dstInEZ) {
-      final EncryptionZoneInt srcEZI = getEncryptionZoneForPath(srcIIP);
-      final EncryptionZoneInt dstEZI = getEncryptionZoneForPath(dstIIP);
-      Preconditions.checkArgument(srcEZI != null, "couldn't find src EZ?");
-      Preconditions.checkArgument(dstEZI != null, "couldn't find dst EZ?");
-      if (srcEZI != dstEZI) {
-        final String srcEZPath = srcEZI.getFullPathName();
-        final String dstEZPath = dstEZI.getFullPathName();
-        final StringBuilder sb = new StringBuilder(src);
-        sb.append(" can't be moved from encryption zone ");
-        sb.append(srcEZPath);
-        sb.append(" to encryption zone ");
-        sb.append(dstEZPath);
-        sb.append(".");
-        throw new IOException(sb.toString());
-=======
 
   private static void validateRenameOverwrite(String src, String dst,
                                               boolean overwrite,
@@ -987,7 +929,65 @@
         newSrcCounts.subtract(oldSrcCounts);
         srcParent.addSpaceConsumed(newSrcCounts.get(Quota.NAMESPACE),
                 newSrcCounts.get(Quota.DISKSPACE), false);
->>>>>>> 4b2ded82
+      }
+    }
+  }
+
+  boolean isInAnEZ(INodesInPath iip)
+    throws UnresolvedLinkException, SnapshotAccessControlException {
+    readLock();
+    try {
+      return (getEncryptionZoneForPath(iip) != null);
+    } finally {
+      readUnlock();
+    }
+  }
+
+  private EncryptionZoneInt getEncryptionZoneForPath(INodesInPath iip) {
+    Preconditions.checkNotNull(iip);
+    final INode[] inodes = iip.getINodes();
+    for (int i = inodes.length -1; i >= 0; i--) {
+      final INode inode = inodes[i];
+      if (inode != null) {
+        final EncryptionZoneInt ezi = encryptionZones.get(inode.getId());
+        if (ezi != null) {
+          return ezi;
+        }
+      }
+    }
+    return null;
+  }
+
+  private void checkEncryptionZoneMoveValidity(INodesInPath srcIIP,
+    INodesInPath dstIIP, String src)
+    throws IOException {
+    final boolean srcInEZ = (getEncryptionZoneForPath(srcIIP) != null);
+    final boolean dstInEZ = (getEncryptionZoneForPath(dstIIP) != null);
+    if (srcInEZ) {
+      if (!dstInEZ) {
+        throw new IOException(src + " can't be moved from an encryption zone.");
+      }
+    } else {
+      if (dstInEZ) {
+        throw new IOException(src + " can't be moved into an encryption zone.");
+      }
+    }
+
+    if (srcInEZ || dstInEZ) {
+      final EncryptionZoneInt srcEZI = getEncryptionZoneForPath(srcIIP);
+      final EncryptionZoneInt dstEZI = getEncryptionZoneForPath(dstIIP);
+      Preconditions.checkArgument(srcEZI != null, "couldn't find src EZ?");
+      Preconditions.checkArgument(dstEZI != null, "couldn't find dst EZ?");
+      if (srcEZI != dstEZI) {
+        final String srcEZPath = srcEZI.getFullPathName();
+        final String dstEZPath = dstEZI.getFullPathName();
+        final StringBuilder sb = new StringBuilder(src);
+        sb.append(" can't be moved from encryption zone ");
+        sb.append(srcEZPath);
+        sb.append(" to encryption zone ");
+        sb.append(dstEZPath);
+        sb.append(".");
+        throw new IOException(sb.toString());
       }
     }
   }
